--- conflicted
+++ resolved
@@ -48,12 +48,9 @@
 LIST -> @"list";
 REBOOT -> @"reboot";
 SHUTDOWN -> @"shutdown";
-<<<<<<< HEAD
 FOR -> @"for";
 IN -> @"in";
-=======
 UNSET -> @"unset";
->>>>>>> dbebb242
 //Generic
 BRACKETOPEN -> @"\(";
 BRACKETCLOSE -> @"\)";
@@ -61,11 +58,8 @@
 CURLYCLOSE -> @"\}";
 COMMA -> @",";
 COLON -> @":";
-<<<<<<< HEAD
 ARRAYINDEX -> @"#";
-=======
 ALL -> @"all";
->>>>>>> dbebb242
 IDENTIFIER -> @"[a-z_][a-z0-9_]*";
 INTEGER -> @"[0-9]+";
 DOUBLE -> @"[0-9]*\.[0-9]+";
@@ -86,11 +80,7 @@
                on_stmt | toggle_stmt | wait_stmt | when_stmt | onoff_stmt | stage_stmt |
                clear_stmt | add_stmt | remove_stmt | log_stmt | break_stmt | declare_stmt |
                switch_stmt | copy_stmt | rename_stmt | delete_stmt | edit_stmt | run_stmt |
-<<<<<<< HEAD
-               list_stmt | reboot_stmt | shutdown_stmt | for_stmt;
-=======
-               list_stmt | reboot_stmt | shutdown_stmt | unset_stmt;
->>>>>>> dbebb242
+               list_stmt | reboot_stmt | shutdown_stmt | for_stmt | unset_stmt;
 // statements
 set_stmt -> SET varidentifier TO expr EOI;
 if_stmt -> IF expr instruction_block EOI?;
@@ -120,11 +110,8 @@
 list_stmt -> LIST IDENTIFIER? EOI;
 reboot_stmt -> REBOOT EOI;
 shutdown_stmt -> SHUTDOWN EOI;
-<<<<<<< HEAD
 for_stmt -> FOR IDENTIFIER IN varidentifier instruction_block EOI?;
-=======
 unset_stmt -> UNSET (IDENTIFIER | ALL) EOI;
->>>>>>> dbebb242
 // expressions
 arglist -> expr (COMMA expr)*;
 expr -> or_expr (COMPARATOR or_expr)*;
