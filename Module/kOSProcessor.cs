﻿using System;
using System.Collections.Generic;
using System.Linq;
using System.Reflection;
using System.Text;
using UnityEngine;
using KSP.IO;
using kOS.InterProcessor;
using kOS.Binding;
using kOS.Persistence;
using kOS.Suffixed;

namespace kOS.Module
{
    public class kOSProcessor : PartModule
    {
<<<<<<< HEAD
        public enum Modes { READY, STARVED, OFF };
        public Modes Mode = Modes.READY;
        
        private const int MEM_SIZE = 10000;
        public Harddisk HardDisk { get; private set; }
        private int vesselPartCount = 0;
        private SharedObjects _shared = null;

        [KSPField(isPersistant = true, guiName = "kOS Unit ID", guiActive = true, guiActiveEditor = true)] private int
            unitID = -1;
        
=======
        //640K ought to be enough for anybody -sic
        public const int PROCESSOR_HARD_CAP = 655360;
        [KSPField(isPersistant = true, guiName = "kOS Disk Space", guiActive = true)]
        public int diskSpace = 500;
        private readonly List<IProcessorModule> sisterProcs = new List<IProcessorModule>();
        [KSPField(isPersistant = true, guiActive = false)] public int MaxPartID = 100;
        private ICPU cpu;

        [KSPField(isPersistant = true, guiName = "kOS Unit ID", guiActive = true, guiActiveEditor = true)] private int
        unitID = -1;

        private int vesselPartCount;

        public IVolume HardDisk { get; private set; }

>>>>>>> 9cb723b8
        [KSPEvent(guiActive = true, guiName = "Open Terminal", category = "skip_delay;")]
        public void Activate()
        {
            UnityEngine.Debug.Log("kOS: Activate");
            Core.OpenWindow(_shared);
        }

        [KSPField(isPersistant = true, guiName = "Required Power", guiActive = true)] 
        public float RequiredPower;

        [KSPEvent(guiActive = true, guiName = "Toggle Power")]
        public void TogglePower()
        {
            UnityEngine.Debug.Log("kOS: Toggle Power");
            Modes newMode = (Mode != Modes.OFF) ? Modes.OFF : Modes.STARVED;
            SetMode(newMode);
        }
        
        [KSPAction("Open Terminal", actionGroup = KSPActionGroup.None)]
        public void Activate(KSPActionParam param)
        {
            UnityEngine.Debug.Log("kOS: Open Terminal from Dialog");
            Activate();
        }

        [KSPAction("Close Terminal", actionGroup = KSPActionGroup.None)]
        public void Deactivate(KSPActionParam param)
        {
            UnityEngine.Debug.Log("kOS: Close Terminal from ActionGroup");
            Core.CloseWindow(_shared);
        }

        [KSPAction("Toggle Power", actionGroup = KSPActionGroup.None)]
        public void TogglePower(KSPActionParam param)
        {
            UnityEngine.Debug.Log("kOS: Toggle Power from ActionGroup");
            TogglePower();
        }
<<<<<<< HEAD
        
=======


>>>>>>> 9cb723b8
        [KSPEvent(guiName = "Unit +", guiActive = false, guiActiveEditor = true)]
        public void IncrementUnitId()
        {
            unitID++;
            throw new NotImplementedException();
        }

        [KSPEvent(guiName = "Unit -", guiActive = false, guiActiveEditor = true)]
        public void DecrementUnitId()
        {
            unitID--;
            throw new NotImplementedException();
        }

        public override void OnStart(StartState state)
        {
            //Do not start from editor and at KSP first loading
            if (state == StartState.Editor || state == StartState.None)
            {
                return;
            }

<<<<<<< HEAD
            InitObjects();
=======
            if (HardDisk == null) HardDisk = new Harddisk(Mathf.Min(diskSpace, PROCESSOR_HARD_CAP));

            InitCpu();
>>>>>>> 9cb723b8
        }

        public void InitObjects()
        {
            if (_shared == null)
            {
                _shared = new SharedObjects();
                _shared.Vessel = this.vessel;
                _shared.Processor = this;
                _shared.BindingMgr = new BindingManager(_shared);
                _shared.Interpreter = new kOS.Screen.Interpreter(_shared);
                _shared.Screen = _shared.Interpreter;
                _shared.ScriptHandler = new Compilation.KS.KSScript();
                _shared.Logger = new Logger(_shared);
                _shared.VolumeMgr = new VolumeManager(_shared);
                _shared.ProcessorMgr = new ProcessorManager(_shared);
                _shared.Cpu = new kOS.Execution.CPU(_shared);

                // initialize the file system
                _shared.VolumeMgr.Add(new Archive());
                if (HardDisk == null) HardDisk = new Harddisk(MEM_SIZE);
                _shared.VolumeMgr.Add(HardDisk);
                _shared.VolumeMgr.SwitchTo(HardDisk);
            }
        }

        public void RegisterkOSExternalFunction(object[] parameters)
        {
            //Debug.Log("*** External Function Registration Succeeded");
            //cpu.RegisterkOSExternalFunction(parameters);
        }
        
        public static int AssignNewID()
        {
            var config = PluginConfiguration.CreateForType<kOSProcessor>();
            config.load();
            var id = config.GetValue<int>("CpuIDMax") + 1;
            config.SetValue("CpuIDMax", id);
            config.save();

            return id;
        }
        
        public void Update()
        {
            if (_shared == null) return;
            
            if (part.State == PartStates.DEAD)
            {
                Mode = Modes.OFF;
                return;
            }

<<<<<<< HEAD
            if (_shared != null && _shared.Vessel != this.vessel)
            {
                _shared.Vessel = this.vessel;
            }
=======
            cpu.Update(Time.deltaTime);

            RequiredPower = cpu.SelectedVolume.RequiredPower();
            cpu.ProcessElectricity(part, TimeWarp.fixedDeltaTime);
>>>>>>> 9cb723b8

            if (Mode == Modes.READY)
            {
                if (_shared.Cpu != null) _shared.Cpu.Update(Time.deltaTime);
                UpdateParts();
            }
            
            ProcessElectricity(this.part, TimeWarp.fixedDeltaTime);
        }
        
        public void UpdateParts()
        {
            // Trigger whenever the number of parts in the vessel changes (like when staging, docking or undocking)
            if (vessel.parts.Count != vesselPartCount)
            {
                bool missingHardDisks = false;
                List<Volume> attachedVolumes = new List<Volume>();
                List<kOSProcessor> processors = new List<kOSProcessor>();

                // Look for all the processors that exists in the vessel
                foreach (Part part in vessel.parts)
                {
                    kOSProcessor processorPart;
                    if (PartIsKosProc(part, out processorPart))
                    {
                        processors.Add(processorPart);

                        // A harddisk may be null because the kOS part haven't been initialized yet
                        // Wait until the next update and everything should be fine
                        if (processorPart.HardDisk != null)
                        {
                            attachedVolumes.Add(processorPart.HardDisk);
                        }
                        else
                        {
                            missingHardDisks = true;
                            break;
                        }
                    }
                }

                if (!missingHardDisks)
                {
                    _shared.VolumeMgr.UpdateVolumes(attachedVolumes);
                    _shared.ProcessorMgr.UpdateProcessors(processors);
                    vesselPartCount = vessel.parts.Count;
                }
            }
        }

        public bool PartIsKosProc(Part input, out kOSProcessor proc)
        {
            foreach (PartModule module in input.Modules)
            {
                if (module is kOSProcessor)
                {
                    proc = (kOSProcessor)module;
                    return true;
                }
            }

            proc = null;
            return false;
        }

        public override void OnFixedUpdate()
        {
        }

        public override void OnLoad(ConfigNode node)
        {
            // KSP Seems to want to make an instance of my partModule during initial load
            if (vessel == null) return;

            if (node.HasNode("harddisk"))
            {
                Harddisk newDisk = new Harddisk(node.GetNode("harddisk"));
                HardDisk = newDisk;
            }

            InitObjects();

            if (_shared != null && _shared.Cpu != null)
            {
                _shared.Cpu.OnLoad(node);
            }
            
            base.OnLoad(node);
        }

        public override void OnSave(ConfigNode node)
        {
            if (HardDisk != null)
            {
                ConfigNode hdNode = HardDisk.Save("harddisk");
                node.AddNode(hdNode);
            }

            if (_shared != null && _shared.Cpu != null)
            {
                _shared.Cpu.OnSave(node);
                Config.GetInstance().SaveConfig();
            }

            base.OnSave(node);
        }
        
        private void ProcessElectricity(Part part, float time)
        {
            if (Mode == Modes.OFF) return;

            var electricReq = 0.01f * time;
            var result = part.RequestResource("ElectricCharge", electricReq) / electricReq;

            var newMode = (result < 0.5f) ? Modes.STARVED : Modes.READY;
            SetMode(newMode);
        }

        public void SetMode(Modes newMode)
        {
            if (newMode != Mode)
            {
                switch (newMode)
                {
                    case Modes.READY:
                        if (Mode == Modes.STARVED && _shared.Cpu != null) _shared.Cpu.Boot();
                        if (_shared.Interpreter != null) _shared.Interpreter.SetInputLock(false);
                        if (_shared.Window != null) _shared.Window.SetPowered(true);
                        break;

                    case Modes.OFF:
                    case Modes.STARVED:
                        if (_shared.Interpreter != null) _shared.Interpreter.SetInputLock(true);
                        if (_shared.Window != null) _shared.Window.SetPowered(false);
                        break;
                }

                Mode = newMode;
            }
        }

        public void ExecuteInterProcCommand(InterProcCommand command)
        {
            if (command != null)
            {
                command.Execute(_shared);
            }
        }
    }
}<|MERGE_RESOLUTION|>--- conflicted
+++ resolved
@@ -14,35 +14,23 @@
 {
     public class kOSProcessor : PartModule
     {
-<<<<<<< HEAD
         public enum Modes { READY, STARVED, OFF };
         public Modes Mode = Modes.READY;
-        
-        private const int MEM_SIZE = 10000;
+
         public Harddisk HardDisk { get; private set; }
         private int vesselPartCount = 0;
         private SharedObjects _shared = null;
 
-        [KSPField(isPersistant = true, guiName = "kOS Unit ID", guiActive = true, guiActiveEditor = true)] private int
-            unitID = -1;
-        
-=======
         //640K ought to be enough for anybody -sic
         public const int PROCESSOR_HARD_CAP = 655360;
         [KSPField(isPersistant = true, guiName = "kOS Disk Space", guiActive = true)]
         public int diskSpace = 500;
-        private readonly List<IProcessorModule> sisterProcs = new List<IProcessorModule>();
+
         [KSPField(isPersistant = true, guiActive = false)] public int MaxPartID = 100;
-        private ICPU cpu;
 
         [KSPField(isPersistant = true, guiName = "kOS Unit ID", guiActive = true, guiActiveEditor = true)] private int
-        unitID = -1;
-
-        private int vesselPartCount;
-
-        public IVolume HardDisk { get; private set; }
-
->>>>>>> 9cb723b8
+            unitID = -1;
+
         [KSPEvent(guiActive = true, guiName = "Open Terminal", category = "skip_delay;")]
         public void Activate()
         {
@@ -81,12 +69,7 @@
             UnityEngine.Debug.Log("kOS: Toggle Power from ActionGroup");
             TogglePower();
         }
-<<<<<<< HEAD
-        
-=======
-
-
->>>>>>> 9cb723b8
+
         [KSPEvent(guiName = "Unit +", guiActive = false, guiActiveEditor = true)]
         public void IncrementUnitId()
         {
@@ -109,13 +92,7 @@
                 return;
             }
 
-<<<<<<< HEAD
             InitObjects();
-=======
-            if (HardDisk == null) HardDisk = new Harddisk(Mathf.Min(diskSpace, PROCESSOR_HARD_CAP));
-
-            InitCpu();
->>>>>>> 9cb723b8
         }
 
         public void InitObjects()
@@ -136,7 +113,7 @@
 
                 // initialize the file system
                 _shared.VolumeMgr.Add(new Archive());
-                if (HardDisk == null) HardDisk = new Harddisk(MEM_SIZE);
+                if (HardDisk == null) HardDisk = new Harddisk(Mathf.Min(diskSpace, PROCESSOR_HARD_CAP));
                 _shared.VolumeMgr.Add(HardDisk);
                 _shared.VolumeMgr.SwitchTo(HardDisk);
             }
@@ -169,24 +146,17 @@
                 return;
             }
 
-<<<<<<< HEAD
             if (_shared != null && _shared.Vessel != this.vessel)
             {
                 _shared.Vessel = this.vessel;
             }
-=======
-            cpu.Update(Time.deltaTime);
-
-            RequiredPower = cpu.SelectedVolume.RequiredPower();
-            cpu.ProcessElectricity(part, TimeWarp.fixedDeltaTime);
->>>>>>> 9cb723b8
-
             if (Mode == Modes.READY)
             {
                 if (_shared.Cpu != null) _shared.Cpu.Update(Time.deltaTime);
                 UpdateParts();
             }
-            
+
+            //TODO: RequiredPower = cpu.SelectedVolume.RequiredPower();
             ProcessElectricity(this.part, TimeWarp.fixedDeltaTime);
         }
         
@@ -266,7 +236,6 @@
             {
                 _shared.Cpu.OnLoad(node);
             }
-            
             base.OnLoad(node);
         }
 
@@ -286,7 +255,8 @@
 
             base.OnSave(node);
         }
-        
+
+        // TODO: Compare with CPU
         private void ProcessElectricity(Part part, float time)
         {
             if (Mode == Modes.OFF) return;
