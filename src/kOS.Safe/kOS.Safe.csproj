--- conflicted
+++ resolved
@@ -81,12 +81,9 @@
     <Compile Include="Compilation\ProgramBuilderInterpreter.cs" />
     <Compile Include="Compilation\PseudoNull.cs" />
     <Compile Include="Compilation\Script.cs" />
-<<<<<<< HEAD
     <Compile Include="Encapsulation\BuiltinDelegate.cs" />
     <Compile Include="Encapsulation\KOSDelegate.cs" />
-=======
     <Compile Include="Encapsulation\BooleanValue.cs" />
->>>>>>> afa70aed
     <Compile Include="Encapsulation\ConstantValue.cs" />
     <Compile Include="Encapsulation\Enumerator.cs" />
     <Compile Include="Encapsulation\FileInfo.cs" />
