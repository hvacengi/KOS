--- conflicted
+++ resolved
@@ -272,13 +272,10 @@
     <Compile Include="SafeSharedObjects.cs" />
     <Compile Include="Persistence\PathValue.cs" />
     <Compile Include="Execution\InternalPath.cs" />
-<<<<<<< HEAD
     <Compile Include="Exceptions\KOSCannotCallException.cs" />
     <Compile Include="Encapsulation\NoDelegate.cs" />
     <Compile Include="Encapsulation\Suffixes\ThreeArgsSuffix.cs" />
-=======
     <Compile Include="Exceptions\KOSTermWidthObsoletionException.cs" />
->>>>>>> 012d10e6
   </ItemGroup>
   <ItemGroup>
     <None Include="Compilation\CompiledObject-doc.md" />
