--- conflicted
+++ resolved
@@ -13,16 +13,12 @@
     public class ListValue : Structure, IIndexable
     {
         private readonly IList<object> list;
-<<<<<<< HEAD
                 
-=======
-
         // It's nice for other parts of kOS's C# code to be able to operate on ListValues
         // without having to go through the suffix system to do so.  Other wrappers should
         // go here too, probably: Remove, element access with '[]', etc.
         public int Count { get{ return list.Count;} }
 
->>>>>>> 9270c881
         public ListValue()
         {
             list = new List<object>();
@@ -90,15 +86,12 @@
         {
             list.Add(toAdd);
         }
-<<<<<<< HEAD
-
+        
         // Using Statics for this is not thread-safe, but kOS doesn't do threads at the moment.
         // TODO: find a better way later to track the nesting level through all the messy
         // calls of nested objects' ToStrings.
         private static int currentNestDepth;
         private static int maxVerboseDepth;
-=======
->>>>>>> 9270c881
         
         public override string ToString()
         {
