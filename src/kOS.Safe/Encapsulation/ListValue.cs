--- conflicted
+++ resolved
@@ -62,11 +62,7 @@
 
             foreach (object item in dump.Values)
             {
-<<<<<<< HEAD
-                collection.Add((T)Structure.FromPrimitive(item));
-=======
-                Collection.Add((T)item);
->>>>>>> 026ceaac
+                Collection.Add((T)Structure.FromPrimitive(item));
             }
         }
 
@@ -120,14 +116,7 @@
             {
                 throw new KOSException("The index must be an integer number");
             }
-
-<<<<<<< HEAD
-            collection[idx] = (T)value;
-=======
-            if (!(index is int)) throw new KOSException("The index must be an integer number");
-
-            Collection[(int)index] = (T)value;
->>>>>>> 026ceaac
+            Collection[idx] = (T)value;
         }
 
 
