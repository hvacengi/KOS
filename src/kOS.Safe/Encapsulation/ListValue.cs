using System;
using System.Collections.Generic;
using System.Linq;
using kOS.Safe.Encapsulation.Suffixes;
using kOS.Safe.Exceptions;
using kOS.Safe.Properties;
using kOS.Safe.Serialization;

namespace kOS.Safe.Encapsulation
{
<<<<<<< HEAD
    [kOS.Safe.Utilities.KOSNomenclature("List")]
    public class ListValue<T> : EnumerableValue<T, IList<T>>, IIndexable
=======
    public class ListValue<T> : CollectionValue<T, IList<T>>, IIndexable
>>>>>>> 4497e428
        where T : Structure
    {
        public ListValue()
            : this(new List<T>())
        {
        }

        public ListValue(IEnumerable<T> listValue) : base("LIST", new List<T>(listValue))
        {
            ListInitializeSuffixes();
        }

        public void Add(T item)
        {
            Collection.Add(item);
        }

        public void CopyTo(T[] array, int arrayIndex)
        {
            Collection.CopyTo(array, arrayIndex);
        }

        public bool Remove(T item)
        {
            return Collection.Remove(item);
        }

        public void Clear()
        {
            Collection.Clear();
        }

        public void RemoveAt(int index)
        {
            Collection.RemoveAt(index);
        }

        public T this[int index]
        {
            get { return Collection[index]; }
            set { Collection[index] = value; }
        }
            
        public override Dump Dump()
        {
            var result = new DumpWithHeader
            {
                Header = "LIST of " + Collection.Count() + " items:"
            };
            
            // This conversion is needed because TerminalFormatter.WriteIndented() demands to only
            // work with exactly List<object> and bombs out on List<Structure>'s:
            List<object> list = new List<object>();
            foreach (object entry in Collection)
                list.Add(entry);
            
            result.Add(kOS.Safe.Dump.Items, list);
            return result;
        }

        public override void LoadDump(Dump dump)
        {
            Collection.Clear();

            List<object> values = (List<object>)dump[kOS.Safe.Dump.Items];

            foreach (object item in values)
            {
                Collection.Add((T)FromPrimitive(item));
            }
        }

        private void ListInitializeSuffixes()
        {
            AddSuffix("COPY",     new NoArgsSuffix<ListValue<T>>        (() => new ListValue<T>(this)));
            AddSuffix("ADD",      new OneArgsSuffix<T>                  (toAdd => Collection.Add(toAdd), Resources.ListAddDescription));
            AddSuffix("INSERT",   new TwoArgsSuffix<ScalarValue, T>     ((index, toAdd) => Collection.Insert(index, toAdd)));
            AddSuffix("REMOVE",   new OneArgsSuffix<ScalarValue>        (toRemove => Collection.RemoveAt(toRemove)));
            AddSuffix("SUBLIST",  new TwoArgsSuffix<ListValue, ScalarValue, ScalarValue>(SubListMethod));
            AddSuffix("JOIN",     new OneArgsSuffix<StringValue, StringValue>(Join));
       }

        // This test case was added to ensure there was an example method with more than 1 argument.
        private ListValue SubListMethod(ScalarValue start, ScalarValue runLength)
        {
            var subList = new ListValue();
            for (int i = start; i < Collection.Count && i < start + runLength; ++i)
            {
                subList.Add(Collection[i]);
            }
            return subList;
        }

        public static ListValue<T> CreateList<TU>(IEnumerable<TU> list)
        {
            return new ListValue<T>(list.Cast<T>());
        }

        public Structure GetIndex(int index)
        {
            return Collection[index];
        }

        public Structure GetIndex(Structure index)
        {
            if (index is ScalarValue)
            {
                int i = Convert.ToInt32(index);  // allow expressions like (1.0) to be indexes
                return GetIndex(i);
            }
            // Throw cast exception with ScalarIntValue, instead of just any ScalarValue
            throw new KOSCastException(index.GetType(), typeof(ScalarIntValue));
        }

        public void SetIndex(Structure index, Structure value)
        {
            int idx;
            try
            {
                idx = Convert.ToInt32(index);
            }
            catch
            {
                throw new KOSException("The index must be an integer number");
            }
            Collection[idx] = (T)value;
        }

        public void SetIndex(int index, Structure value)
        {
            Collection[index] = (T)value;
        }

        private StringValue Join(StringValue separator)
        {
            return string.Join(separator, Collection.Select(i => i.ToString()).ToArray());
        }
    }

    [kOS.Safe.Utilities.KOSNomenclature("List", KOSToCSharp = false)] // one-way because the generic templated ListValue<T> is the canonical one.  
    public class ListValue : ListValue<Structure>
    {
        public ListValue()
        {
            InitializeSuffixes();
        }

        public ListValue(IEnumerable<Structure> toCopy)
            : base(toCopy)
        {
            InitializeSuffixes();
        }

        private void InitializeSuffixes()
        {
            AddSuffix("COPY", new NoArgsSuffix<ListValue>(() => new ListValue(this)));
        }

        public new static ListValue CreateList<T>(IEnumerable<T> toCopy)
        {
            return new ListValue(toCopy.Select(x => FromPrimitiveWithAssert(x)));
        }
    }
}<|MERGE_RESOLUTION|>--- conflicted
+++ resolved
@@ -8,12 +8,8 @@
 
 namespace kOS.Safe.Encapsulation
 {
-<<<<<<< HEAD
     [kOS.Safe.Utilities.KOSNomenclature("List")]
-    public class ListValue<T> : EnumerableValue<T, IList<T>>, IIndexable
-=======
     public class ListValue<T> : CollectionValue<T, IList<T>>, IIndexable
->>>>>>> 4497e428
         where T : Structure
     {
         public ListValue()
