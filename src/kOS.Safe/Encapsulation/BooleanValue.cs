﻿using System;
using System.Collections.Generic;
using System.Linq;
using System.Text;
using kOS.Safe.Exceptions;
using System.Reflection;

namespace kOS.Safe.Encapsulation
{
    public class BooleanValue : Structure, IConvertible, ISerializableValue
    {
        private bool internalValue;
        
        public bool Value { get { return internalValue; } }

        public BooleanValue(bool value)
            : base()
        {
            internalValue = value;
            InitializeSuffixes();
        }

        public void InitializeSuffixes()
        {
            // TODO: Add suffixes as needed
        }

        public override string ToString()
        {
            return Value.ToString();
        }

        public override bool Equals(object obj)
        {
            if (obj == null) return false;
            BooleanValue val = obj as BooleanValue;
            if (val != null)
            {
                if (Value == val.Value) return true;
            }
            else
            {
<<<<<<< HEAD
                var converter = typeof(BooleanValue).GetMethod("op_Implicit", new[] { obj.GetType() });
=======
                BindingFlags flags = BindingFlags.ExactBinding | BindingFlags.Static | BindingFlags.Public;
                var converter = typeof(BooleanValue).GetMethod("op_Implicit", flags, null, new[] { obj.GetType() }, null);
>>>>>>> 388f5bbe
                if (converter != null)
                {
                    val = (BooleanValue)converter.Invoke(null, new[] { obj });
                    if (Value == val.Value) return true;
                }
            }
            return false;
        }

        public static bool NullSafeEquals(object obj1, object obj2)
        {
            if (obj1 == null)
            {
                if (obj2 == null) return true;
                return false;
            }
            if (obj2 == null) return false;
            BooleanValue val1 = obj1 as BooleanValue;
            if (val1 != null)
            {
                return val1.Equals(obj2);
            }
            BooleanValue val2 = obj1 as BooleanValue;
            if (val2 != null)
            {
                return val2.Equals(obj1);
            }
            return val1.Equals(obj2);
        }

        public override int GetHashCode()
        {
            return internalValue.GetHashCode();
        }

        public static BooleanValue operator !(BooleanValue val)
        {
            return new BooleanValue(!val.Value);
        }

        public static bool operator ==(BooleanValue val1, BooleanValue val2)
        {
            return NullSafeEquals(val1, val2);
        }

        public static bool operator ==(BooleanValue val1, bool val2)
        {
            return NullSafeEquals(val1, new BooleanValue(val2));
        }

        public static bool operator ==(bool val1, BooleanValue val2)
        {
            return NullSafeEquals(new BooleanValue(val1), val2);
        }

        public static bool operator ==(BooleanValue val1, Structure val2)
        {
            val2 = new BooleanValue(Convert.ToBoolean(val2));
            return NullSafeEquals(val1, val2);
        }

        public static bool operator ==(Structure val1, BooleanValue val2)
        {
            val2 = new BooleanValue(Convert.ToBoolean(val1));
            return NullSafeEquals(val1, val2);
        }

        public static bool operator !=(BooleanValue val1, BooleanValue val2)
        {
            return !NullSafeEquals(val1, val2);
        }

        public static bool operator !=(BooleanValue val1, bool val2)
        {
            return !NullSafeEquals(val1, new BooleanValue(val2));
        }

        public static bool operator !=(bool val1, BooleanValue val2)
        {
            return !NullSafeEquals(new BooleanValue(val1), val2);
        }

        public static bool operator !=(BooleanValue val1, Structure val2)
        {
            val2 = new BooleanValue(Convert.ToBoolean(val2));
            return !NullSafeEquals(val1, val2);
        }

        public static bool operator !=(Structure val1, BooleanValue val2)
        {
            val2 = new BooleanValue(Convert.ToBoolean(val1));
            return !NullSafeEquals(val1, val2);
        }

        public static bool operator &(BooleanValue val1, BooleanValue val2)
        {
            return val1.Value && val2.Value;
        }

        public static bool operator |(BooleanValue val1, BooleanValue val2)
        {
            return val1.Value || val2.Value;
        }

        public static implicit operator bool(BooleanValue val)
        {
            return val.Value;
        }

        public static implicit operator BooleanValue(bool val)
        {
            return new BooleanValue(val);
        }

        TypeCode IConvertible.GetTypeCode()
        {
            return TypeCode.Object;
        }

        bool IConvertible.ToBoolean(IFormatProvider provider)
        {
            return internalValue;
        }

        byte IConvertible.ToByte(IFormatProvider provider)
        {
            throw new KOSCastException(typeof(BooleanValue), typeof(byte));
        }

        char IConvertible.ToChar(IFormatProvider provider)
        {
            throw new KOSCastException(typeof(BooleanValue), typeof(char));
        }

        DateTime IConvertible.ToDateTime(IFormatProvider provider)
        {
            throw new KOSCastException(typeof(BooleanValue), typeof(DateTime));
        }

        decimal IConvertible.ToDecimal(IFormatProvider provider)
        {
            throw new KOSCastException(typeof(BooleanValue), typeof(decimal));
        }

        double IConvertible.ToDouble(IFormatProvider provider)
        {
            throw new KOSCastException(typeof(BooleanValue), typeof(double));
        }

        short IConvertible.ToInt16(IFormatProvider provider)
        {
            throw new KOSCastException(typeof(BooleanValue), typeof(Int16));
        }

        int IConvertible.ToInt32(IFormatProvider provider)
        {
            throw new KOSCastException(typeof(BooleanValue), typeof(int));
        }

        long IConvertible.ToInt64(IFormatProvider provider)
        {
            throw new KOSCastException(typeof(BooleanValue), typeof(Int64));
        }

        sbyte IConvertible.ToSByte(IFormatProvider provider)
        {
            throw new KOSCastException(typeof(BooleanValue), typeof(sbyte));
        }

        float IConvertible.ToSingle(IFormatProvider provider)
        {
            throw new KOSCastException(typeof(BooleanValue), typeof(Single));
        }

        string IConvertible.ToString(IFormatProvider provider)
        {
            return ToString();
        }

        object IConvertible.ToType(Type conversionType, IFormatProvider provider)
        {
            return Convert.ChangeType(internalValue, conversionType);
        }

        ushort IConvertible.ToUInt16(IFormatProvider provider)
        {
            throw new KOSCastException(typeof(BooleanValue), typeof(UInt16));
        }

        uint IConvertible.ToUInt32(IFormatProvider provider)
        {
            throw new KOSCastException(typeof(BooleanValue), typeof(uint));
        }

        ulong IConvertible.ToUInt64(IFormatProvider provider)
        {
            throw new KOSCastException(typeof(BooleanValue), typeof(UInt64));
        }
    }
}<|MERGE_RESOLUTION|>--- conflicted
+++ resolved
@@ -40,12 +40,8 @@
             }
             else
             {
-<<<<<<< HEAD
-                var converter = typeof(BooleanValue).GetMethod("op_Implicit", new[] { obj.GetType() });
-=======
                 BindingFlags flags = BindingFlags.ExactBinding | BindingFlags.Static | BindingFlags.Public;
                 var converter = typeof(BooleanValue).GetMethod("op_Implicit", flags, null, new[] { obj.GetType() }, null);
->>>>>>> 388f5bbe
                 if (converter != null)
                 {
                     val = (BooleanValue)converter.Invoke(null, new[] { obj });
