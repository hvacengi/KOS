--- conflicted
+++ resolved
@@ -254,7 +254,7 @@
 
             List<object> list = new List<object>();
 
-            foreach (KeyValuePair<object, object> entry in internalDictionary)
+            foreach (KeyValuePair<Structure, Structure> entry in internalDictionary)
             {
                 list.Add(entry.Key);
                 list.Add(entry.Value);
@@ -273,13 +273,7 @@
 
             for (int i = 0; 2 * i < values.Count; i++)
             {
-<<<<<<< HEAD
-                internalDictionary.Add(
-                    Structure.FromPrimitiveWithAssert(entry.Key),
-                    Structure.FromPrimitiveWithAssert(entry.Value));
-=======
-                internalDictionary.Add(Structure.FromPrimitive(values[2 * i]), Structure.FromPrimitive(values[2 * i + 1]));
->>>>>>> 179946be
+                internalDictionary.Add(Structure.FromPrimitiveWithAssert(values[2 * i]), Structure.FromPrimitiveWithAssert(values[2 * i + 1]));
             }
         }
     }
