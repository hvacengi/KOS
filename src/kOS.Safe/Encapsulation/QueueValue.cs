--- conflicted
+++ resolved
@@ -48,13 +48,9 @@
         {
             Collection.Clear();
 
-<<<<<<< HEAD
-            foreach (Structure item in dump.Values)
-=======
             List<object> values = (List<object>)dump[kOS.Safe.Dump.Items];
 
             foreach (object item in values)
->>>>>>> 179946be
             {
                 Collection.Enqueue((T)FromPrimitive(item));
             }
