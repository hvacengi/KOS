﻿using System;
using System.Collections.Generic;
using kOS.Safe.Encapsulation;
using kOS.Safe.Exceptions;

namespace kOS.Safe.Serialization
{
    public class SafeSerializationMgr
    {
        public static string TYPE_KEY = "$type";

        public static bool IsValue(object serialized)
        {
            return serialized.GetType().IsPrimitive || serialized is string;
        }

        public static bool IsEncapsulatedValue(object serialized)
        {
            return serialized is ISerializableValue;
        }

        public IDictionary<object, object> Dump(IDumper dumper, bool includeType = true)
        {
            var dumped = dumper.Dump();

            List<object> keys = new List<object>(dumped.Keys);

            foreach (object key in keys)
            {
                var dump = dumped[key] as IDumper;
                if (dump != null)
                {
<<<<<<< HEAD
                    dumped[key] = Dump(dumped[key] as IDumper, includeType);
                } else if (IsEncapsulatedValue(dumped[key]) || IsValue(dumped[key]))
=======
                    dumped[key] = Dump(dump, includeType);
                } else if (IsValue(dumped[key]))
>>>>>>> 026ceaac
                {
                    dumped[key] = Structure.ToPrimitive(dumped[key]);
                } else
                {
                    throw new KOSException("This type can't be serialized: " + dumped[key].GetType().Name);
                }
            }

            if (includeType)
            {
                dumped.Add(TYPE_KEY, dumper.GetType().Namespace + "." + dumper.GetType().Name);
            }

            return dumped;
        }

        public string Serialize(IDumper serialized, IFormatWriter formatter, bool includeType = true)
        {
            return formatter.Write(Dump(serialized, includeType));
        }

        public IDumper CreateFromDump(IDictionary<object, object> dump)
        {
            var data = new Dictionary<object, object>();
            foreach (KeyValuePair<object, object> entry in dump)
            {
                if (entry.Key.Equals(TYPE_KEY))
                {
                    continue;
                }

                var objects = entry.Value as IDictionary<object, object>;
                if (objects != null)
                {
                    data[entry.Key] = CreateFromDump(objects);
                } else
                {
                    data[entry.Key] = entry.Value;
                }
            }

            string typeFullName = dump[TYPE_KEY] as string;

            if (String.IsNullOrEmpty(typeFullName))
            {
                throw new KOSSerializationException("Type information missing");
            }

            return CreateInstance(typeFullName, data);
        }

        public virtual IDumper CreateInstance(string typeFullName, IDictionary<object, object> data)
        {
            var deserializedType = Type.GetType(typeFullName);

            if (deserializedType == null)
            {
                throw new KOSSerializationException("Unrecognized type: " + typeFullName);
            }

            IDumper instance = Activator.CreateInstance(deserializedType) as IDumper;

            instance.LoadDump(data);

            return instance;
        }

        public object Deserialize(string input, IFormatReader formatter)
        {
            IDictionary<object, object> dump = formatter.Read(input);

            return dump == null ? null : CreateFromDump(dump);
        }

        public string ToString(IDumper dumper)
        {
            return Serialize(dumper, TerminalFormatter.Instance, false);
        }
    }
}
<|MERGE_RESOLUTION|>--- conflicted
+++ resolved
@@ -30,13 +30,8 @@
                 var dump = dumped[key] as IDumper;
                 if (dump != null)
                 {
-<<<<<<< HEAD
-                    dumped[key] = Dump(dumped[key] as IDumper, includeType);
+                    dumped[key] = Dump(dump, includeType);
                 } else if (IsEncapsulatedValue(dumped[key]) || IsValue(dumped[key]))
-=======
-                    dumped[key] = Dump(dump, includeType);
-                } else if (IsValue(dumped[key]))
->>>>>>> 026ceaac
                 {
                     dumped[key] = Structure.ToPrimitive(dumped[key]);
                 } else
