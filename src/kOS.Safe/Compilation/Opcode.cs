--- conflicted
+++ resolved
@@ -80,11 +80,8 @@
         STOREEXIST     = 0x5c,
         PUSHDELEGATE   = 0x5d,
         BRANCHTRUE     = 0x5e,
-<<<<<<< HEAD
-        ARGBOTTOM      = 0x5f,
-=======
         EXISTS         = 0x5f,
->>>>>>> 8aeff375
+        ARGBOTTOM      = 0x60,
 
         // Augmented bogus placeholder versions of the normal
         // opcodes: These only exist in the program temporarily
