--- conflicted
+++ resolved
@@ -812,11 +812,12 @@
                         currentCodeSection = subprogramObject.FunctionCode;
                         // verify if the program has been loaded
                         Opcode functionStart = AddOpcode(new OpcodePush(subprogramObject.PointerIdentifier));
-<<<<<<< HEAD
-                        AddOpcode(new OpcodePush(-1));
-                        AddOpcode(new OpcodeCompareEqual());
+                        // Becuse of Cpu.SaveAndClearPointers(), the subprogram's pointer identifier won't
+                        // exist in this program context until it has been compiled once.  If it does exist,
+                        // then skip the compiling step and just run the code that's already there:
+                        AddOpcode(new OpcodeExists());
                         // branch to where the compiler loads the code:
-                        OpcodeBranchIfTrue branchToLoad = new OpcodeBranchIfTrue();
+                        OpcodeBranchIfFalse branchToLoad = new OpcodeBranchIfFalse();
                         AddOpcode(branchToLoad);
                         // Now the top of the stack should be the argument pushed by
                         // VisitRunStatement that flags if there was a 'once' keyword:
@@ -836,15 +837,6 @@
                         OpcodePop firstOpcodeOfLoadSection = new OpcodePop();
                         AddOpcode(firstOpcodeOfLoadSection);
                         branchToLoad.DestinationLabel = firstOpcodeOfLoadSection.Label;
-=======
-                        // Becuse of Cpu.SaveAndClearPointers(), the subprogram's pointer identifier won't
-                        // exist in this program context until it has been compiled once.  If it does exist,
-                        // then skip the compiling step and just run the code that's already there:
-                        AddOpcode(new OpcodeExists());
-                        OpcodeBranchIfTrue branchOpcode = new OpcodeBranchIfTrue();
-                        AddOpcode(branchOpcode);
-                        // if it wasn't then load it now
->>>>>>> 0b27a4ac
                         AddOpcode(new OpcodePush(subprogramObject.PointerIdentifier));
                         AddOpcode(new OpcodePush(new KOSArgMarkerType()));
                         AddOpcode(new OpcodePush(subprogramObject.SubprogramName));
@@ -2716,11 +2708,7 @@
                 // of the double-indirect call where we call the subroutine that was built in PreProcessRunStatement,
                 // and IT in turn calls the actual subprogram (after deciding whether or not it needs to compile it
                 // into existence).
-<<<<<<< HEAD
-                AddOpcode(new OpcodePush(OpcodeCall.ARG_MARKER_STRING));
-=======
                 AddOpcode(new OpcodePush(new KOSArgMarkerType()));
->>>>>>> 0b27a4ac
             }
             
             if (node.Nodes.Count > argListIndex && node.Nodes[argListIndex].Token.Type == TokenType.arglist)
