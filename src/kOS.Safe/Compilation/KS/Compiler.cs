--- conflicted
+++ resolved
@@ -2360,7 +2360,7 @@
             if (lockObject.IsSystemLock())
             {
                 // disable this FlyByWire parameter
-                AddOpcode(new OpcodePush(OpcodeCall.ARG_MARKER_STRING));
+                AddOpcode(new OpcodePush(new KOSArgMarkerType()));
                 AddOpcode(new OpcodePush(lockObject.ScopelessIdentifier));
                 AddOpcode(new OpcodePush(false));
                 AddOpcode(new OpcodeCall("toggleflybywire()"));
@@ -2371,28 +2371,9 @@
                 string triggerIdentifier = "lock-" + lockObject.ScopelessIdentifier;
                 if (context.Triggers.Contains(triggerIdentifier))
                 {
-<<<<<<< HEAD
-                    // disable this FlyByWire parameter
-                    AddOpcode(new OpcodePush(new KOSArgMarkerType()));
-                    AddOpcode(new OpcodePush(lockObject.ScopelessIdentifier));
-                    AddOpcode(new OpcodePush(false));
-                    AddOpcode(new OpcodeCall("toggleflybywire()"));
-                    // add a pop to clear out the dummy return value from toggleflybywire()
-                    AddOpcode(new OpcodePop());
-
-                    // remove update trigger
-                    string triggerIdentifier = "lock-" + lockObject.ScopelessIdentifier;
-                    if (context.Triggers.Contains(triggerIdentifier))
-                    {
-                        Trigger triggerObject = context.Triggers.GetTrigger(triggerIdentifier);
-                        AddOpcode(new OpcodePushRelocateLater(null), triggerObject.GetFunctionLabel());
-                        AddOpcode(new OpcodeRemoveTrigger());
-                    }
-=======
                     Trigger triggerObject = context.Triggers.GetTrigger(triggerIdentifier);
                     AddOpcode(new OpcodePushRelocateLater(null), triggerObject.GetFunctionLabel());
                     AddOpcode(new OpcodeRemoveTrigger());
->>>>>>> 8aeff375
                 }
             }
 
