--- conflicted
+++ resolved
@@ -63,15 +63,10 @@
 
         public void ToggleFlyByWire(string paramName, bool enabled)
         {
-<<<<<<< HEAD
             SafeHouse.Logger.Log(string.Format("FlightControlManager: ToggleFlyByWire: {0} {1}", paramName, enabled));
-            if (!flightParameters.ContainsKey(paramName)) return;
-=======
-            Debug.Log(string.Format("kOS: FlightControlManager: ToggleFlyByWire: {0} {1}", paramName, enabled));
             if (!flightParameters.ContainsKey(paramName.ToLower())) { UnityEngine.Debug.LogError("kOS: no such flybywire parameter " + paramName); return; }
 
             flightParameters[paramName.ToLower()].Enabled = enabled;
->>>>>>> f8c6f44f
 
             if (!enabled)
             {
@@ -297,11 +292,7 @@
                 get { return enabled; }
                 set
                 {
-<<<<<<< HEAD
-                    SafeHouse.Logger.Log(string.Format("FlightCtrlParam: Enabled: {0} {1}", name, enabled));
-=======
-                    Debug.Log(string.Format("kOS: FlightCtrlParam: Enabled: {0} {1} => {2}", name, enabled, value));
->>>>>>> f8c6f44f
+                    SafeHouse.Logger.Log(string.Format("kOS: FlightCtrlParam: Enabled: {0} {1} => {2}", name, enabled, value));
 
                     enabled = value;
                     if (RemoteTechHook.IsAvailable(control.Vessel.id))
