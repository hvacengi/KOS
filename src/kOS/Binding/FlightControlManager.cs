﻿using kOS.AddOns.RemoteTech;
using kOS.Safe.Binding;
using kOS.Safe.Utilities;
using kOS.Safe.Exceptions;
using kOS.Suffixed;
using kOS.Utilities;
using System;
using System.Collections.Generic;
using UnityEngine;
using Debug = UnityEngine.Debug;
using Math = System.Math;

namespace kOS.Binding
{
    [Binding("ksp")]
    public class FlightControlManager : Binding , IDisposable
    {
        private Vessel currentVessel;
        private readonly Dictionary<string, FlightCtrlParam> flightParameters = new Dictionary<string, FlightCtrlParam>();
        private static readonly Dictionary<uint, FlightControl> flightControls = new Dictionary<uint, FlightControl>();
        public SharedObjects Shared { get; set; }

        public override void AddTo(SharedObjects shared)
        {
            Shared = shared;

            if (Shared.Vessel == null)
            {
                SafeHouse.Logger.LogWarning("FlightControlManager.AddTo Skipped: shared.Vessel== null");
                return;
            }

            if (Shared.Vessel.rootPart == null)
            {
                SafeHouse.Logger.LogWarning("FlightControlManager.AddTo Skipped: shared.Vessel.rootPart == null");
                return;
            }

            SafeHouse.Logger.Log("FlightControlManager.AddTo " + Shared.Vessel.id);

            currentVessel = shared.Vessel;
            currentVessel.OnPreAutopilotUpdate += OnFlyByWire;

            AddNewFlightParam("throttle", Shared);
            AddNewFlightParam("steering", Shared);
            AddNewFlightParam("wheelthrottle", Shared);
            AddNewFlightParam("wheelsteering", Shared);

            shared.BindingMgr.AddSetter("SASMODE", value => SelectAutopilotMode((string)value));
            shared.BindingMgr.AddGetter("SASMODE", () => currentVessel.Autopilot.Mode.ToString().ToUpper());
        }


        private void OnFlyByWire(FlightCtrlState c)
        {
            foreach (var param in flightParameters.Values)
            {
                if (param.Enabled)
                {
                    param.OnFlyByWire(ref c);
                }
            }
        }

        public void ToggleFlyByWire(string paramName, bool enabled)
        {
            SafeHouse.Logger.Log(string.Format("FlightControlManager: ToggleFlyByWire: {0} {1}", paramName, enabled));
            if (!flightParameters.ContainsKey(paramName.ToLower())) { Debug.LogError("no such flybywire parameter " + paramName); return; }

            flightParameters[paramName.ToLower()].Enabled = enabled;

            if (!enabled)
            {
                flightParameters[paramName.ToLower()].ClearValue();
            }
        }

        public override void Update()
        {
            UnbindUnloaded();

            // Why the "currentVessel != null checks?
            //   Because of a timing issue where it can still be set to null during the span of one single
            //   update if the new vessel isn't valid and set up yet when the old vessel connection got
            //   broken off.
            //
            if (currentVessel != null && currentVessel.id == Shared.Vessel.id) return;

            // If it gets this far, that means the part the kOSProcessor module is inside of
            // got disconnected from its original vessel and became a member
            // of a new child vessel, either due to undocking, decoupling, or breakage.

            // currentVessel is now a stale reference to the vessel this manager used to be a member of,
            // while Shared.Vessel is the new vessel it is now contained in.

            // Before updating currentVessel, use it to break connection from the old vessel,
            // so this this stops trying to pilot the vessel it's not attached to anymore:
            if (currentVessel != null && VesselIsValid(currentVessel))
            {
                currentVessel.OnPreAutopilotUpdate -= OnFlyByWire;
                currentVessel = null;
            }

            // If the new vessel isn't ready for it, then don't attach to it yet (wait for a future update):
            if (! VesselIsValid(Shared.Vessel)) return;
            
            // Now attach to the new vessel:
            currentVessel = Shared.Vessel;            
            currentVessel.OnPreAutopilotUpdate += OnFlyByWire;

            foreach (var param in flightParameters.Values)
                param.UpdateFlightControl(currentVessel);
        }

        public static FlightControl GetControllerByVessel(Vessel target)
        {
            FlightControl flightControl;
            if (!flightControls.TryGetValue(target.rootPart.flightID, out flightControl))
            {
                flightControl = new FlightControl(target);
                flightControls.Add(target.rootPart.flightID, flightControl);
            }

            if (flightControl.Vessel == null)
                flightControl.UpdateVessel(target);

            return flightControl;
        }

        private static void UnbindUnloaded()
        {
            var toRemove = new List<uint>();
            foreach (var key in flightControls.Keys)
            {
                var value = flightControls[key];
                if (value.Vessel.loaded) continue;
                SafeHouse.Logger.Log("Unloading " + value.Vessel.vesselName);
                toRemove.Add(key);
                value.Dispose();
            }

            foreach (var key in toRemove)
            {
                flightControls.Remove(key);
            }
        }

        private void AddNewFlightParam(string name, SharedObjects shared)
        {
            flightParameters.Add(name, new FlightCtrlParam(name, shared));
        }

        public void UnBind()
        {
            foreach (var parameter in flightParameters)
            {
                parameter.Value.Enabled = false;
            }
            if (!VesselIsValid(currentVessel)) return;

            FlightControl flightControl;
            if (flightControls.TryGetValue(currentVessel.rootPart.flightID, out flightControl))
            {
                flightControl.Unbind();
            }
        }

        public void Dispose()
        {
            flightParameters.Clear();
            if (!VesselIsValid(currentVessel)) return;

            UnBind();
            flightControls.Remove(currentVessel.rootPart.flightID);
<<<<<<< HEAD
            SteeringManager.RemoveInstance(currentVessel.id);
=======
            SteeringManagerProvider.RemoveInstance(currentVessel);
>>>>>>> 03c08b3e
        }

        private bool VesselIsValid(Vessel vessel)
        {
            return vessel != null && vessel.rootPart != null;
        }

        public void SelectAutopilotMode(object autopilotMode)
        {
            if (autopilotMode is Direction)
            {
                //TODO: implment use of direction subclasses.
            }
            else SelectAutopilotMode((string)autopilotMode);
        }

        public void SelectAutopilotMode(VesselAutopilot.AutopilotMode autopilotMode)
        {
            if (currentVessel.Autopilot.Mode != autopilotMode)
            {
                if (!currentVessel.Autopilot.CanSetMode(autopilotMode))
                {
                    // throw an exception if the mode is not available
                    throw new Safe.Exceptions.KOSException(
                        string.Format("Cannot set autopilot value, pilot/probe does not support {0}, or there is no node/target", autopilotMode));
                }
                currentVessel.Autopilot.SetMode(autopilotMode);
                //currentVessel.Autopilot.Enable();
                // change the autopilot indicator
                ((Module.kOSProcessor)Shared.Processor).SetAutopilotMode((int)autopilotMode);
                if (RemoteTechHook.IsAvailable(currentVessel.id))
                {
                    Debug.Log(string.Format("kOS: Adding RemoteTechPilot: autopilot For : " + currentVessel.id));
                    // TODO: figure out how to make RemoteTech allow the built in autopilot control.  This may require modification to RemoteTech itself.
                }
            }
        }

        public void SelectAutopilotMode(string autopilotMode)
        {
            // handle a null/empty value in case of an unset command or setting to empty string to clear.
            if (string.IsNullOrEmpty(autopilotMode))
            {
                SelectAutopilotMode(VesselAutopilot.AutopilotMode.StabilityAssist);
            }
            else
            {
                // determine the AutopilotMode to use
                switch (autopilotMode.ToLower())
                {
                    case "maneuver":
                        SelectAutopilotMode(VesselAutopilot.AutopilotMode.Maneuver);
                        break;
                    case "prograde":
                        SelectAutopilotMode(VesselAutopilot.AutopilotMode.Prograde);
                        break;
                    case "retrograde":
                        SelectAutopilotMode(VesselAutopilot.AutopilotMode.Retrograde);
                        break;
                    case "normal":
                        SelectAutopilotMode(VesselAutopilot.AutopilotMode.Normal);
                        break;
                    case "antinormal":
                        SelectAutopilotMode(VesselAutopilot.AutopilotMode.Antinormal);
                        break;
                    case "radialin":
                        // TODO: As of KSP 1.0.4, RadialIn and RadialOut are swapped.  Check if still true in future versions.
                        SelectAutopilotMode(VesselAutopilot.AutopilotMode.RadialOut);
                        break;
                    case "radialout":
                        SelectAutopilotMode(VesselAutopilot.AutopilotMode.RadialIn);
                        break;
                    case "target":
                        SelectAutopilotMode(VesselAutopilot.AutopilotMode.Target);
                        break;
                    case "antitarget":
                        SelectAutopilotMode(VesselAutopilot.AutopilotMode.AntiTarget);
                        break;
                    case "stability":
                    case "stabilityassist":
                        SelectAutopilotMode(VesselAutopilot.AutopilotMode.StabilityAssist);
                        break;
                    default:
                        // If the mode is not recognised, thrown an exception rather than continuing or using a default setting
                        throw new KOSException(
                            string.Format("kOS does not recognize the SAS mode setting of {0}", autopilotMode));
                }
            }
        }

        private class FlightCtrlParam : IDisposable
        {
            private readonly string name;
            private FlightControl control;
            private readonly BindingManager binding;
            private object value;
            private bool enabled;
<<<<<<< HEAD
            SharedObjects shared;
            SteeringManager steeringManager;
=======
            private readonly SharedObjects shared;
            private SteeringManager steeringManager;
>>>>>>> 03c08b3e

            public FlightCtrlParam(string name, SharedObjects sharedObjects)
            {
                this.name = name;
                shared = sharedObjects;
                control = GetControllerByVessel(sharedObjects.Vessel);
                
                binding = sharedObjects.BindingMgr;
                Enabled = false;
                value = null;

                if (string.Equals(name, "steering", StringComparison.CurrentCultureIgnoreCase))
                {
<<<<<<< HEAD
                    steeringManager = SteeringManager.GetInstance(sharedObjects);
=======
                    steeringManager = SteeringManagerProvider.GetInstance(sharedObjects);
>>>>>>> 03c08b3e
                }

                HookEvents();
            }

            private void HookEvents()
            {
                binding.AddGetter(name, () => value);
                binding.AddSetter(name, val => value = val);
            }


            public bool Enabled
            {
                get { return enabled; }
                set
                {
                    SafeHouse.Logger.Log(string.Format("FlightCtrlParam: Enabled: {0} {1} => {2}", name, enabled, value));

                    enabled = value;
                    if (steeringManager != null)
                    {
<<<<<<< HEAD
                        if (enabled) steeringManager.EnableControl(this.shared);
=======
                        if (enabled) steeringManager.EnableControl(shared);
>>>>>>> 03c08b3e
                        else steeringManager.DisableControl();
                        //steeringManager.Enabled = enabled;
                    }
                    if (RemoteTechHook.IsAvailable(control.Vessel.id))
                    {
                        HandleRemoteTechPilot();
                    }
                }
            }

            private void HandleRemoteTechPilot()
            {
                var action = ChooseAction();
                if (action == null)
                {
                    return;
                }
                if (Enabled)
                {
                    SafeHouse.Logger.Log(string.Format("Adding RemoteTechPilot: " + name + " For : " + control.Vessel.id));
                    RemoteTechHook.Instance.AddSanctionedPilot(control.Vessel.id, action);
                }
                else
                {
                    SafeHouse.Logger.Log(string.Format("Removing RemoteTechPilot: " + name + " For : " + control.Vessel.id));
                    RemoteTechHook.Instance.RemoveSanctionedPilot(control.Vessel.id, action);
                }
            }

            public void ClearValue()
            {
                value = null;
            }

            public void OnFlyByWire(ref FlightCtrlState c)
            {
                if (value == null || !Enabled) return;

                var action = ChooseAction();
                if (action == null)
                {
                    return;
                }

                if (!RemoteTechHook.IsAvailable(control.Vessel.id))
                {
                    action.Invoke(c);
                }
            }

            private Action<FlightCtrlState> ChooseAction()
            {
                Action<FlightCtrlState> action;
                switch (name)
                {
                    case "throttle":
                        action = UpdateThrottle;
                        break;
                    case "wheelthrottle":
                        action = UpdateWheelThrottle;
                        break;
                    case "steering":
                        action = SteerByWire;
                        break;
                    case "wheelsteering":
                        action = WheelSteer;
                        break;
                    default:
                        action = null;
                        break;
                }
                return action;
            }

            private void UpdateThrottle(FlightCtrlState c)
            {
                if (!Enabled) return;
                try
                {
                    double doubleValue = Convert.ToDouble(value);
                    if (!double.IsNaN(doubleValue))
                        c.mainThrottle = (float)Safe.Utilities.Math.Clamp(doubleValue, 0, 1);
                }
                catch (InvalidCastException) // Note, very few types actually fail Convert.ToDouble(), so it's hard to get this to occur.
                {
                    // perform the "unlock" so this message won't spew every FixedUpdate:
                    Enabled = false;
                    ClearValue();
                    throw new KOSWrongControlValueTypeException(
                        "THROTTLE", value.GetType().Name, "Number in the range [0..1]");
                }
            }

            private void UpdateWheelThrottle(FlightCtrlState c)
            {
                if (!Enabled) return;
                try
                {
                    double doubleValue = Convert.ToDouble(value);
                    if (!double.IsNaN(doubleValue))
                        c.wheelThrottle = (float)Safe.Utilities.Math.Clamp(doubleValue, -1, 1);
                }
                catch (InvalidCastException) // Note, very few types actually fail Convert.ToDouble(), so it's hard to get this to occur.
                {
                    // perform the "unlock" so this message won't spew every FixedUpdate:
                    Enabled = false;
                    ClearValue();
                    throw new KOSWrongControlValueTypeException(
                        "WHEELTHROTTLE", value.GetType().Name, "Number in the range [-1..1]");
                }
            }

            private void SteerByWire(FlightCtrlState c)
            {
                if (!Enabled) return;
                if (steeringManager.Enabled)
                {
<<<<<<< HEAD
                    steeringManager.Value = this.value;
=======
                    steeringManager.Value = value;
>>>>>>> 03c08b3e
                    steeringManager.OnFlyByWire(c);
                }
                else
                {
                    Enabled = false;
                    ClearValue();
                }
            }

            private void WheelSteer(FlightCtrlState c)
            {
                if (!Enabled) return;
                float bearing = 0;

                if (value is VesselTarget)
                {
                    bearing = VesselUtils.GetTargetBearing(control.Vessel, ((VesselTarget)value).Vessel);
                }
                else if (value is GeoCoordinates)
                {
                    bearing = (float) ((GeoCoordinates)value).GetBearing();
                }
                else
                {
                    try
                    {
                        double doubleValue = Convert.ToDouble(value);
                        if (Utils.IsValidNumber(doubleValue))
                        {
                            bearing = (float)(Math.Round(doubleValue) - Mathf.Round(FlightGlobals.ship_heading));
                            if (bearing < -180)
                                bearing += 360; // i.e. 359 degrees to the left is really 1 degree to the right.
                            else if (bearing > 180)
                                bearing -= 360; // i.e. 359 degrees to the right is really 1 degree to the left
                        }
                    }
                    catch (InvalidCastException) // Note, very few types actually fail Convert.ToDouble(), so it's hard to get this to occur.
                    {
                        // perform the "unlock" so this message won't spew every FixedUpdate:
                        Enabled = false;
                        ClearValue();
                        throw new KOSWrongControlValueTypeException(
                            "WHEELSTEER", value.GetType().Name, "Vessel, LATLNG, or Number (compass heading)");
                    }
                }

                if (!(control.Vessel.horizontalSrfSpeed > 0.1f)) return;

                if (Mathf.Abs(VesselUtils.AngleDelta(VesselUtils.GetHeading(control.Vessel), VesselUtils.GetVelocityHeading(control.Vessel))) <= 90)
                {
                    c.wheelSteer = Mathf.Clamp(bearing / -10, -1, 1);
                }
                else
                {
                    c.wheelSteer = -Mathf.Clamp(bearing / -10, -1, 1);
                }
            }

            public void Dispose()
            {
                Enabled = false;
                if (steeringManager != null)
                {
<<<<<<< HEAD
                    steeringManager.RemoveInstance(shared);
=======
                    SteeringManagerProvider.RemoveInstance(shared.Vessel);
>>>>>>> 03c08b3e
                    steeringManager = null;
                }
            }

            public void UpdateFlightControl(Vessel vessel)
            {
                control = GetControllerByVessel(vessel);
                if (steeringManager != null)
                {
                    steeringManager = SteeringManager.SwapInstance(shared, steeringManager);
                    steeringManager.Update(vessel);
                }
            }
            
            public override string ToString() // added to aid in debugging.
            {
                return "FlightCtrlParam: name="+name+" enabled="+Enabled;
            }
 
        }
    }
}<|MERGE_RESOLUTION|>--- conflicted
+++ resolved
@@ -172,11 +172,7 @@
 
             UnBind();
             flightControls.Remove(currentVessel.rootPart.flightID);
-<<<<<<< HEAD
-            SteeringManager.RemoveInstance(currentVessel.id);
-=======
             SteeringManagerProvider.RemoveInstance(currentVessel);
->>>>>>> 03c08b3e
         }
 
         private bool VesselIsValid(Vessel vessel)
@@ -274,13 +270,8 @@
             private readonly BindingManager binding;
             private object value;
             private bool enabled;
-<<<<<<< HEAD
-            SharedObjects shared;
-            SteeringManager steeringManager;
-=======
             private readonly SharedObjects shared;
             private SteeringManager steeringManager;
->>>>>>> 03c08b3e
 
             public FlightCtrlParam(string name, SharedObjects sharedObjects)
             {
@@ -294,11 +285,7 @@
 
                 if (string.Equals(name, "steering", StringComparison.CurrentCultureIgnoreCase))
                 {
-<<<<<<< HEAD
-                    steeringManager = SteeringManager.GetInstance(sharedObjects);
-=======
                     steeringManager = SteeringManagerProvider.GetInstance(sharedObjects);
->>>>>>> 03c08b3e
                 }
 
                 HookEvents();
@@ -321,11 +308,7 @@
                     enabled = value;
                     if (steeringManager != null)
                     {
-<<<<<<< HEAD
-                        if (enabled) steeringManager.EnableControl(this.shared);
-=======
                         if (enabled) steeringManager.EnableControl(shared);
->>>>>>> 03c08b3e
                         else steeringManager.DisableControl();
                         //steeringManager.Enabled = enabled;
                     }
@@ -443,11 +426,7 @@
                 if (!Enabled) return;
                 if (steeringManager.Enabled)
                 {
-<<<<<<< HEAD
-                    steeringManager.Value = this.value;
-=======
                     steeringManager.Value = value;
->>>>>>> 03c08b3e
                     steeringManager.OnFlyByWire(c);
                 }
                 else
@@ -511,11 +490,7 @@
                 Enabled = false;
                 if (steeringManager != null)
                 {
-<<<<<<< HEAD
-                    steeringManager.RemoveInstance(shared);
-=======
                     SteeringManagerProvider.RemoveInstance(shared.Vessel);
->>>>>>> 03c08b3e
                     steeringManager = null;
                 }
             }
