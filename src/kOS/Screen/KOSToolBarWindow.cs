--- conflicted
+++ resolved
@@ -30,12 +30,8 @@
     public class KOSToolBarWindow : MonoBehaviour
     {
         private ApplicationLauncherButton launcherButton;
-<<<<<<< HEAD
-        
-=======
         private IButton BlizzyButton;
 
->>>>>>> 66ba5acd
         private const ApplicationLauncher.AppScenes APP_SCENES = 
             ApplicationLauncher.AppScenes.FLIGHT | 
             ApplicationLauncher.AppScenes.SPH | 
@@ -166,12 +162,7 @@
 
         public void RunWhenReady()
         {
-<<<<<<< HEAD
             SafeHouse.Logger.SuperVerbose("KOSToolBarWindow: Instance number " + myInstanceNum + " is trying to ready the hooks");
-=======
-            Safe.Utilities.Debug.Logger.SuperVerbose("KOSToolBarWindow: Instance number " + myInstanceNum +
-                                                     " is trying to ready the hooks");
->>>>>>> 66ba5acd
             // KSP claims the hook ApplicationLauncherReady.Add will not run until
             // the application is ready, even though this is emphatically false.  It actually
             // fires the event a few times before the one that "sticks" and works:
@@ -179,51 +170,8 @@
             if (someInstanceHasHooks) return;
             thisInstanceHasHooks = true;
             someInstanceHasHooks = true;
-<<<<<<< HEAD
-            
+
             SafeHouse.Logger.SuperVerbose("KOSToolBarWindow: Instance number " + myInstanceNum + " will now actually make its hooks");
-            ApplicationLauncher launcher = ApplicationLauncher.Instance;
-            
-            launcherButton = launcher.AddModApplication(
-                CallbackOnTrue,
-                CallbackOnFalse,
-                CallbackOnHover,
-                CallbackOnHoverOut,
-                CallbackOnEnable,
-                CallbackOnDisable,
-                APP_SCENES,
-                launcherButtonTexture);
-                
-            launcher.AddOnShowCallback(CallbackOnShow);
-            launcher.AddOnHideCallback(CallbackOnHide);
-            launcher.EnableMutuallyExclusive(launcherButton);
-            SetupBackingConfigInts();
-        }
-        
-        /// <summary>
-        /// In order to support the changes to solve issue #565 (see github for kOS)
-        /// we have to store a temp value per integer field, that is NOT the actual
-        /// official integer value of the field, but just stores the value the user
-        /// is temporarily typing:
-        /// </summary>
-        public void SetupBackingConfigInts()
-        {
-            if (Config.Instance.TimeStamp() <= prevConfigTimeStamp)
-                return;            
-            prevConfigTimeStamp = DateTime.Now;
-            
-            List<ConfigKey> keys = Config.Instance.GetConfigKeys();
-            backingConfigInts = new List<int>();
-            // Fills exactly the expected number of needed ints, in the same
-            // order they will be encountered in when iterating over GetConfigKeys later
-            // in the gui drawing method:
-            foreach (ConfigKey key in keys)
-                if (key.Value is int)
-                    backingConfigInts.Add((int)(key.Value));
-=======
-
-            Safe.Utilities.Debug.Logger.SuperVerbose("KOSToolBarWindow: Instance number " + myInstanceNum +
-                                                     " will now actually make its hooks");
 
             if (!Config.Instance.UseBlizzyToolbarOnly)
             {
@@ -247,6 +195,7 @@
             //Will show button on Blizzy's toolbar anyway
             AddBlizzyButton();
 
+            SetupBackingConfigInts();
         }
 
         public void AddBlizzyButton()
@@ -257,7 +206,28 @@
             BlizzyButton.TexturePath = "kOS/GFX/launcher-button-blizzy";
             BlizzyButton.ToolTip = "kOS";
             BlizzyButton.OnClick += (e) => CallbackOnClickBlizzy();
->>>>>>> 66ba5acd
+        }
+        
+        /// <summary>
+        /// In order to support the changes to solve issue #565 (see github for kOS)
+        /// we have to store a temp value per integer field, that is NOT the actual
+        /// official integer value of the field, but just stores the value the user
+        /// is temporarily typing:
+        /// </summary>
+        public void SetupBackingConfigInts()
+        {
+            if (Config.Instance.TimeStamp() <= prevConfigTimeStamp)
+                return;            
+            prevConfigTimeStamp = DateTime.Now;
+            
+            List<ConfigKey> keys = Config.Instance.GetConfigKeys();
+            backingConfigInts = new List<int>();
+            // Fills exactly the expected number of needed ints, in the same
+            // order they will be encountered in when iterating over GetConfigKeys later
+            // in the gui drawing method:
+            foreach (ConfigKey key in keys)
+                if (key.Value is int)
+                    backingConfigInts.Add((int)(key.Value));
         }
         
         public void GoAway()
