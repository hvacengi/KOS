--- conflicted
+++ resolved
@@ -1,14 +1,11 @@
-<<<<<<< HEAD
 ﻿using System;
+using System.Linq;
 using System.Collections.Generic;
-using System.Linq;
-
 using UnityEngine;
-=======
-﻿using UnityEngine;
->>>>>>> fb36732d
 using kOS.Utilities;
 using kOS.Suffixed;
+using kOS.Safe.Module;
+using kOS.Module;
 
 namespace kOS.Screen
 {
@@ -43,14 +40,11 @@
         private bool clickedOn;
         private float height = 1f; // will be automatically resized by GUILayout.
         private float width = 1f; // will be automatically resized by GUILayout.
-<<<<<<< HEAD
         
         private int verticalSectionCount = 0;
         private int horizontalSectionCount = 0;
         private Vector2 scrollPos = new Vector2(200,350);
-=======
         private const float MIN_WIDTH = 220f; // keeps GUILayout from being stupid.
->>>>>>> fb36732d
 
 /* -------------------------------------------
  * OLD WAY OF ADDING KOSNameTags, now abandoned
@@ -80,7 +74,11 @@
         private const int UNIQUE_ID = 8675309; // Jenny, I've got your number.
         private GUISkin panelSkin;
         private GUIStyle headingLabelStyle;
+        private GUIStyle vesselNameStyle;
         private GUIStyle tooltipLabelStyle;
+        private GUIStyle buttonDisabledStyle;
+        private GUIStyle buttonOffStyle;
+        private GUIStyle buttonOnStyle;
         private string versionString;
 
         
@@ -290,36 +288,7 @@
             // do nothing, but leaving the hook here as a way to document "this thing exists and might be used".
         }
         
-<<<<<<< HEAD
-=======
-        private Part GetPartFromRayCast(Ray ray)
-        {
-            RaycastHit hit;
-            if (!Physics.Raycast(ray, out hit, 999999f)) return null;
-            if (hit.collider == null || hit.collider.gameObject == null) return null;
-
-            Part returnMe;
-            GameObject gObject = hit.collider.gameObject;
-            // That found the innermost hit - need to walk up chain of parents until
-            // hitting a Unity GameObject that is also a KSP part.
-            while (true) // (there is an explicit break in the loop).
-            {
-                returnMe = Part.FromGO(gObject);
-                if (returnMe == null && gObject != null &&
-                    gObject.transform.parent != null &&
-                    gObject.transform.parent.gameObject != null)
-                {
-                    gObject = gObject.transform.parent.gameObject;
-                }
-                else
-                {
-                    break; // quits when either returnMe is found, or a null was hit walking up the parent chain.
-                }
-            }
-            return returnMe;
-        }
-
->>>>>>> fb36732d
+
         public void OnGUI()
         {
             horizontalSectionCount = 0;
@@ -340,13 +309,8 @@
             }
             
             GUI.skin = panelSkin;
-<<<<<<< HEAD
-
-            windowRect = GUILayout.Window(uniqueId, windowRect, DrawWindow, "kOS " + versionString);
-=======
-            
-            windowRect = GUILayout.Window(UNIQUE_ID, windowRect, DrawWindow,"kOS " + versionString, GUILayout.MinWidth(MIN_WIDTH));
->>>>>>> fb36732d
+
+            windowRect = GUILayout.Window(UNIQUE_ID, windowRect, DrawWindow, "kOS " + versionString);
 
             width = windowRect.width;
             height = windowRect.height;
@@ -409,10 +373,11 @@
  * --------------------------
  */
 
+            CountBeginVertical();
             CountBeginHorizontal();
 
             DrawActiveCPUsOnPanel();
-            
+
             CountBeginVertical();
             GUILayout.Label("CONFIG VALUES", headingLabelStyle);
             GUILayout.Label("Changes to these settings are saved and globally affect all saved games.", tooltipLabelStyle);
@@ -440,23 +405,26 @@
                 {
                     GUILayout.Label(key.Alias + " is a new type this dialog doesn't support.  Contact kOS devs.");
                 }
+                GUILayout.BeginHorizontal(GUILayout.ExpandWidth(true));
                 GUILayout.Label(new GUIContent(labelText,toolTipText));
+                GUILayout.EndHorizontal();
 
                 CountEndHorizontal();
             }
             CountEndVertical();
-
+ 
             CountEndHorizontal();
 
             // This is where tooltip hover text will show up, rather than in a hover box wherever the poiner is like normal.
             // Unity doesn't do hovering tooltips and you have to specify a zone for them to appear like this:
             GUILayout.Label(GUI.tooltip, tooltipLabelStyle);
+            CountEndVertical();
         }
         
         private void DrawActiveCPUsOnPanel()
         {
-            
-            scrollPos = GUILayout.BeginScrollView(scrollPos, false, true, GUILayout.Width(300), GUILayout.Height(height-60));
+            scrollPos = GUILayout.BeginScrollView(scrollPos, GUILayout.MinWidth(210), GUILayout.Height(height-60));
+            
             CountBeginVertical();
             Vessel prevVessel = null;
             bool atLeastOne = false;
@@ -470,14 +438,19 @@
                 // For each new vessel in the list, start a new vessel section:
                 if (thisVessel != null && thisVessel != prevVessel)
                 {
-                    GUILayout.Box(thisVessel.GetName());
+                    GUILayout.Box(thisVessel.GetName(),vesselNameStyle);
                     prevVessel = thisVessel;
                 }
                 DrawPartRow(thisPart);
             }
             if (! atLeastOne)
-                GUILayout.Label("(No kOS CPUs in\nnearby range.)");
+                GUILayout.Label("No Loaded CPUs Found.\n" +
+                                "-------------------------\n" +
+                                "There are either no kOS CPU's\n" +
+                                "in this universe, or there are\n " +
+                                "but they are all \"on rails\"." );
             CountEndVertical();
+
             GUILayout.EndScrollView();
         }
         
@@ -485,15 +458,26 @@
         {
             CountBeginHorizontal();
             
-            DrawPartIcon(part);
+            GUILayout.Label("  "); // indent each part row over slightly.
+            DrawPart(part);
             
             kOSProcessor kOSMod = part.Modules.OfType<kOSProcessor>().FirstOrDefault();
+
+            GUIStyle windowButtonStyle = kOSMod.WindowIsOpen() ? buttonOnStyle : buttonOffStyle;
+            GUIStyle powerButtonStyle = 
+                (kOSMod.ProcessorMode == ProcessorModes.STARVED) ?
+                buttonDisabledStyle : ( (kOSMod.ProcessorMode == ProcessorModes.READY) ?
+                                         buttonOnStyle : buttonOffStyle);
+            string powerButtonText = 
+                (kOSMod.ProcessorMode == ProcessorModes.STARVED) ?
+                "<Starved>" : "Power";
+
             CountBeginVertical();
-            if (GUILayout.Button("Terminal"))
+            if (GUILayout.Button("Window", windowButtonStyle))
             {
                 kOSMod.ToggleWindow();
             }
-            if (GUILayout.Button("Power"))
+            if (GUILayout.Button(powerButtonText, powerButtonStyle))
             {
                 kOSMod.TogglePower();
             }
@@ -501,7 +485,7 @@
             CountEndHorizontal();
         }
         
-        private static void DrawPartIcon(Part part)
+        private static void DrawPart(Part part)
         {
             // Someday we may work on making this into something that
             // actualy draws out the part image like in the editor icons, however
@@ -576,7 +560,8 @@
         
         private GUISkin BuildPanelSkin()
         {
-            var theSkin = Utils.GetSkinCopy(HighLogic.Skin);
+            GUISkin theSkin = Utils.GetSkinCopy(HighLogic.Skin);
+            
             // Now alter the parts of theSkin that we want to change:
             //
             theSkin.window = new GUIStyle(HighLogic.Skin.window);
@@ -606,14 +591,29 @@
                 fontSize = 13, 
                 padding = new RectOffset(2, 2, 2, 2)
             };
-
+            vesselNameStyle = new GUIStyle(theSkin.box)
+            {
+                fontSize = 12, 
+                normal = {textColor = Color.white}
+            };
             tooltipLabelStyle = new GUIStyle(theSkin.label)
             {
                 fontSize = 11,
                 padding = new RectOffset(0, 2, 0, 2),
                 normal = {textColor = Color.white}
             };
-
+            buttonOnStyle = new GUIStyle(theSkin.button)
+            {
+                normal = {textColor = new Color(0.4f,1.0f,0.4f)} // brighter green, higher saturation.
+            };
+            buttonOffStyle = new GUIStyle(theSkin.button)
+            {
+                normal = {textColor = new Color(0.6f,0.7f,0.6f)} // dimmer green, more washed out and grey.
+            };
+            buttonDisabledStyle = new GUIStyle(theSkin.button)
+            {
+                normal = {textColor = Color.white}
+            };
             return theSkin;
         }
 
