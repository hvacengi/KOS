﻿using kOS.Module;
using kOS.Safe.Encapsulation.Suffixes;
using kOS.Safe.Module;
using kOS.Safe.Utilities;
using kOS.UserIO;
using kOS.Utilities;
using KSP.UI.Screens;
using System;
using System.Collections.Generic;
using System.Linq;
using UnityEngine;

namespace kOS.Screen
{
    /// <summary>
    /// Window that holds the popup that the toolbar button is meant to create.
    /// window.
    /// </summary>
    [KSPAddon(KSPAddon.Startup.MainMenu, true)]
    public class KOSToolbarWindow : MonoBehaviour
    {
        private ApplicationLauncherButton launcherButton;
        private IButton blizzyButton;

        private const ApplicationLauncher.AppScenes APP_SCENES =
            ApplicationLauncher.AppScenes.FLIGHT |
            ApplicationLauncher.AppScenes.SPH |
            ApplicationLauncher.AppScenes.VAB |
            ApplicationLauncher.AppScenes.MAPVIEW;

        private static Texture2D launcherButtonTexture;
        private static Texture2D terminalClosedIconTexture;
        private static Texture2D terminalOpenIconTexture;
        private static Texture2D terminalClosedTelnetIconTexture;
        private static Texture2D terminalOpenTelnetIconTexture;

        // ReSharper disable once RedundantDefaultFieldInitializer
        private bool clickedOn = false;

        private Rect rectToFit = new Rect(0, 0, 1, 1); // will be changed in Open()

        // ReSharper disable RedundantDefaultFieldInitializer
        private int verticalSectionCount = 0;

        private int horizontalSectionCount = 0;

        // ReSharper restore RedundantDefaultFieldInitializer
        private Vector2 scrollPos = new Vector2(200, 350);

        private static Rect windowRect; // does anybody know why this is static?
        private const int UNIQUE_ID = 8675309; // Jenny, I've got your number.
        private static GUISkin panelSkin;
        private static GUIStyle headingLabelStyle;
        private static GUIStyle vesselNameStyle;
        private static GUIStyle partNameStyle;
        private static GUIStyle tooltipLabelStyle;
        private static GUIStyle boxDisabledStyle;
        private static GUIStyle boxOffStyle;
        private static GUIStyle boxOnStyle;
        private static string versionString;

        ///<summary>Which CPU part description in the gui panel was the mouse hovering over during the current OnGUI call?</summary>
        private Part newHoverPart;

        ///<summary>Which CPU part description was it hovering over prior to the current OnGUI call?</summary>
        private Part prevHoverPart;

        /// <summary>Use this to remember the part's previous highlight color before we messed with it.</summary>
        private Color originalPartHighlightColor = new Color(1.0f, 1.0f, 1.0f); // Should get overwritten with the real color later.

        // This first value is a safety in case we don't do that
        // properly.  We don't want to "restore" the color to null.
        /// <summary>Our highlight color for kOS panel's part highlighting.</summary>
        private readonly Color ourPartHighlightColor = new Color(1.0f, 0.5f, 1.0f); // Bright purple.

        private bool alreadyAwake;
        private bool firstTime = true;
        private bool isOpen;
        private kOS.Screen.ListPickerDialog fontPicker;

        private DateTime prevConfigTimeStamp = DateTime.MinValue;

        private List<int> backingConfigInts;

        private bool uiGloballyHidden = false;

        /// <summary>
        /// Unity hates it when a MonoBehaviour has a constructor,
        /// so all the construction work is here instead:
        /// </summary>
        public static void FirstTimeSetup()
        {
            launcherButtonTexture = GameDatabase.Instance.GetTexture("kOS/GFX/launcher-button", false);
            terminalOpenIconTexture = GameDatabase.Instance.GetTexture("kOS/GFX/terminal-icon-open", false);
            terminalClosedIconTexture = GameDatabase.Instance.GetTexture("kOS/GFX/terminal-icon-closed", false);
            terminalOpenTelnetIconTexture = GameDatabase.Instance.GetTexture("kOS/GFX/terminal-icon-open-telnet", false);
            terminalClosedTelnetIconTexture = GameDatabase.Instance.GetTexture("kOS/GFX/terminal-icon-closed-telnet", false);

            windowRect = new Rect(0, 0, 1f, 1f); // this origin point will move when opened/closed.
            panelSkin = BuildPanelSkin();
            versionString = Utils.GetAssemblyFileVersion();
            //UnityEngine.Debug.Log("[kOSToolBarWindow] FirstTimeSetup Finished, v=" + versionString);
        }

        public void Awake()
        {
            // TODO - remove commented-out line below after varifying KSP 1.1 works without it:
            // GameEvents.onGameSceneLoadRequested.Add(OnGameSceneLoadRequestedForAppLauncher);

            GameEvents.onGUIApplicationLauncherReady.Add(AddButton);
            GameEvents.onGUIApplicationLauncherUnreadifying.Add(RemoveButton);
            GameEvents.onHideUI.Add(OnHideUI);
            GameEvents.onShowUI.Add(OnShowUI);
            GameObject.DontDestroyOnLoad(this);

            fontPicker = null;
        }

        // TODO - Remove this next method after verifying KSP 1.1 works without it:
        // private void OnGameSceneLoadRequestedForAppLauncher(GameScenes sceneToLoad)
        // {
        //     GoAway();
        // }

        public void Start()
        {
            // Prevent multiple calls of this:
            if (alreadyAwake) return;
            alreadyAwake = true;

            SafeHouse.Logger.SuperVerbose("[kOSToolBarWindow] Start succesful");
        }

        public void AddButton()
        {
            if (!ApplicationLauncher.Ready) return;

            var useBlizzyOnly = ToolbarManager.ToolbarAvailable &&
                                kOSCustomParameters.Instance != null &&
                                kOSCustomParameters.Instance.useBlizzyToolbarOnly;

            if (firstTime)
            {
                FirstTimeSetup();
                firstTime = false;
            }

            if (!useBlizzyOnly && launcherButton == null)
            {
                ApplicationLauncher launcher = ApplicationLauncher.Instance;

                launcherButton = launcher.AddModApplication(
                    CallbackOnTrue,
                    CallbackOnFalse,
                    CallbackOnHover,
                    CallbackOnHoverOut,
                    CallbackOnEnable,
                    CallbackOnDisable,
                    APP_SCENES,
                    launcherButtonTexture);

                launcher.AddOnShowCallback(CallbackOnShow);
                launcher.AddOnHideCallback(CallbackOnHide);
                launcher.EnableMutuallyExclusive(launcherButton);
            }
            if (blizzyButton == null)
                AddBlizzyButton();

            SetupBackingConfigInts();
            SafeHouse.Logger.SuperVerbose("[kOSToolBarWindow] Launcher Icon init successful");
        }
        
        public void RemoveButton(GameScenes scene)
        {
            RemoveButton();
        }

        public void RemoveButton()
        {
            if (launcherButton != null)
                GoAway();
        }

        public void AddBlizzyButton()
        {
            if (!ToolbarManager.ToolbarAvailable) return;

            blizzyButton = ToolbarManager.Instance.add("kOS", "kOSButton");
            blizzyButton.TexturePath = "kOS/GFX/launcher-button-blizzy";
            blizzyButton.ToolTip = "kOS";
            blizzyButton.OnClick += e => CallbackOnClickBlizzy();
        }

        /// <summary>
        /// In order to support the changes to solve issue #565 (see github for kOS)
        /// we have to store a temp value per integer field, that is NOT the actual
        /// official integer value of the field, but just stores the value the user
        /// is temporarily typing:
        /// </summary>
        public void SetupBackingConfigInts()
        {
            if (SafeHouse.Config.TimeStamp <= prevConfigTimeStamp)
                return;
            prevConfigTimeStamp = DateTime.Now;

            IList<ConfigKey> keys = SafeHouse.Config.GetConfigKeys();
            backingConfigInts = new List<int>();
            // Fills exactly the expected number of needed ints, in the same
            // order they will be encountered in when iterating over GetConfigKeys later
            // in the gui drawing method:
            foreach (ConfigKey key in keys)
                if (key.Value is int)
                    backingConfigInts.Add((int)(key.Value));
        }

        public void GoAway()
        {
            if (isOpen) Close();
            clickedOn = false;

            try
            {
                if (launcherButton != null && ApplicationLauncher.Instance != null)
                {
                    ApplicationLauncher launcher = ApplicationLauncher.Instance;

                    launcher.DisableMutuallyExclusive(launcherButton);
                    launcher.RemoveOnRepositionCallback(CallbackOnShow);
                    launcher.RemoveOnHideCallback(CallbackOnHide);
                    launcher.RemoveOnShowCallback(CallbackOnShow);
                    launcher.RemoveModApplication(launcherButton);
                    launcherButton = null;
                }
            }
            catch (Exception e)
            {
                SafeHouse.Logger.SuperVerbose("[kOSToolBarWindow] Failed unregistering AppLauncher handlers," + e.Message);
            }
<<<<<<< HEAD

            if (blizzyButton != null)
                blizzyButton.Destroy();

            // force close the font picker window if it was still open:
            if (fontPicker != null)
            {
                fontPicker.Close();
                Destroy(fontPicker);
                fontPicker = null;
            }
=======
>>>>>>> c01b2548
        }

        public void OnDestroy()
        {
            // TODO : Remove the following commented line after it's been discovered that KSP 1.1 works without it:
            // GameEvents.onGameSceneLoadRequested.Remove(OnGameSceneLoadRequestedForAppLauncher);

            GameEvents.onHideUI.Remove(OnHideUI);
            GameEvents.onShowUI.Remove(OnShowUI);

            GoAway();
            SafeHouse.Logger.SuperVerbose("[kOSToolBarWindow] OnDestroy successful");
        }

        public void CallbackOnClickBlizzy()
        {
            if (!isOpen)
                Open();
            else
                Close();
        }

        /// <summary>Callback for when the button is toggled on</summary>
        public void CallbackOnTrue()
        {
            SafeHouse.Logger.SuperVerbose("KOSToolBarWindow: PROOF: CallbackOnTrue()");
            clickedOn = true;
            Open();
        }

        /// <summary>Callback for when the button is toggled off</summary>
        public void CallbackOnFalse()
        {
            SafeHouse.Logger.SuperVerbose("KOSToolBarWindow: PROOF: CallbackOnFalse()");
            clickedOn = false;
            Close();
        }

        /// <summary>Callback for when the mouse is hovering over the button</summary>
        public void CallbackOnHover()
        {
            SafeHouse.Logger.SuperVerbose("KOSToolBarWindow: PROOF: CallbackOnHover()");
            if (!clickedOn)
                Open();
        }

        /// <summary>Callback for when the mouse is hover is off the button</summary>
        public void CallbackOnHoverOut()
        {
            SafeHouse.Logger.SuperVerbose("KOSToolBarWindow: PROOF: CallbackOnHoverOut()");
            if (!clickedOn)
                Close();
        }

        /// <summary>Callback for when the application launcher shows itself</summary>
        public void CallbackOnShow()
        {
            SafeHouse.Logger.SuperVerbose("KOSToolBarWindow: PROOF: CallbackOnShow()");
            if (clickedOn)
                Open();
        }

        /// <summary>Callback for when the application launcher hides itself</summary>
        public void CallbackOnHide()
        {
            SafeHouse.Logger.SuperVerbose("KOSToolBarWindow: PROOF: CallbackOnHide()");
            Close();
        }

        public void Open()
        {
            SafeHouse.Logger.SuperVerbose("KOSToolBarWindow: PROOF: Open()");

            float assumeStagingListWidth = 64f; // hardcoded for now.  Might try to see how to read it on the fly later.

            bool isTop = ApplicationLauncher.Instance.IsPositionedAtTop;

            if (launcherButton == null)
            {
                if (isTop)
                {
                    rectToFit = new Rect(0, 0, UnityEngine.Screen.width - assumeStagingListWidth, UnityEngine.Screen.height);
                    windowRect = new Rect(UnityEngine.Screen.width, 0, 0, 0);
                }
                else
                {
                    rectToFit = new Rect(0, 0, UnityEngine.Screen.width - assumeStagingListWidth, UnityEngine.Screen.height - assumeStagingListWidth);
                    windowRect = new Rect(UnityEngine.Screen.width, UnityEngine.Screen.height, 0, 0);
                }
                isOpen = true;
                return;
            }
            Vector3 launcherScreenCenteredPos = launcherButton.GetAnchorUL();

            // There has *got* to be a method somewhere in Unity that does this transformation
            // without having to hardcode the formula, but after wasting 5 hours searching
            // Unity docs and google and ILSpy, I give up trying to find it.  This formula is
            // probably sitting on top of fragile assumptions, but I give up on trying to find
            // the "right" way.  (The values returned by the  RectTransform appear to be using
            // screen pixel coords, but with the center of the screen being (0,0) rather than
            // one of the corners.  This does not appear to be any of the named reference
            // frames Unity docs talk about ("World", "Viewport", and "Screen")):
            //
            // If any other kOS devs want to try a hand at fighting the Unity docs to figure this
            // out, be my guest.  In the mean time, this is the hardcoded solution:
            float launcherScreenX = launcherScreenCenteredPos.x + UnityEngine.Screen.width / 2;
            float launcherScreenY = launcherScreenCenteredPos.y + UnityEngine.Screen.height / 2;

            // amount to pad on the right side depending on what's there on the screen:

            float fitWidth = (isTop ? launcherScreenX : UnityEngine.Screen.width - assumeStagingListWidth);
            float fitHeight = (isTop ? UnityEngine.Screen.height : UnityEngine.Screen.height - launcherScreenY);

            // subset of the screen we'll clamp to stay within:
            rectToFit = new Rect(0, 0f, fitWidth, fitHeight);

            // Attempt to place the window at first in a position that would extend
            // outside the rectToFit, but at least establishes it at the correct corner
            // of the screen.  Later the auto-layout elsewhere in this class will shift
            // it as needed to obey rectToFit:
            float leftEdge = UnityEngine.Screen.width;
            float topEdge = isTop ? 0f : UnityEngine.Screen.height;

            windowRect = new Rect(leftEdge, topEdge, 0, 0); // will resize and move upon first GUILayout-ing.

            isOpen = true;
        }

        public void Close()
        {
            SafeHouse.Logger.SuperVerbose("KOSToolBarWindow: PROOF: Close()");
            if (!isOpen)
                return;

            isOpen = false;
        }

        /// <summary>Callback for when the button is shown or enabled by the application launcher</summary>
        public void CallbackOnEnable()
        {
            SafeHouse.Logger.SuperVerbose("KOSToolBarWindow: PROOF: CallbackOnEnable()");
            // do nothing, but leaving the hook here as a way to document "this thing exists and might be used".
        }

        /// <summary>Callback for when the button is hidden or disabled by the application launcher</summary>
        public void CallbackOnDisable()
        {
            SafeHouse.Logger.SuperVerbose("KOSToolBarWindow: PROOF: CallbackOnDisable()");
            // do nothing, but leaving the hook here as a way to document "this thing exists and might be used".
        }

        void OnHideUI()
        {
            uiGloballyHidden = true;
        }

        void OnShowUI()
        {
            uiGloballyHidden = false;
        }

        public void OnGUI()
        {
            horizontalSectionCount = 0;
            verticalSectionCount = 0;

            if (!isOpen) return;

            if (uiGloballyHidden && kOS.Safe.Utilities.SafeHouse.Config.ObeyHideUI) return;

            GUI.skin = HighLogic.Skin;

            windowRect = GUILayout.Window(UNIQUE_ID, windowRect, DrawWindow, "kOS " + versionString);
            windowRect = RectExtensions.ClampToRectAngle(windowRect, rectToFit);
        }

        public void DrawWindow(int windowID)
        {
            BeginHoverHousekeeping();

            CountBeginVertical();
            CountBeginHorizontal();

            DrawActiveCPUsOnPanel();

            CountBeginVertical("", 150);
            GUILayout.Label("CONFIG VALUES", headingLabelStyle);
            GUILayout.Label("To access other settings, see the kOS section in KSP's difficulty settings.", tooltipLabelStyle);
            GUILayout.Label("Global VALUES", headingLabelStyle);
            GUILayout.Label("Changes to these settings are saved and globally affect all saved games.", tooltipLabelStyle);

            int whichInt = 0; // increments only when an integer field is encountered in the config keys, else stays put.

            SetupBackingConfigInts();

            foreach (ConfigKey key in SafeHouse.Config.GetConfigKeys())
            {
                bool isFontField;
                if (key.StringKey.Equals("TerminalFontName"))
                    isFontField = true;
                else
                    isFontField = false;

                if (isFontField)
                {
                    CountBeginVertical();
                    GUILayout.Label("_____", panelSkin.label);
                }
                else
                    CountBeginHorizontal();

                string labelText = key.Alias;
                string toolTipText = key.Name;

                if (isFontField)
                {
                    toolTipText += " is: " + key.Value;
                    labelText = "     ^ " + labelText;
                    DrawFontField(key);
                }
                else if (key.Value is bool)
                {
                    key.Value = GUILayout.Toggle((bool)key.Value, new GUIContent("", toolTipText), panelSkin.toggle);
                }
                else if (key.Value is int)
                {
                    key.Value = DrawConfigIntField((int)(key.Value), whichInt++);
                }
                else if (key.Value is float)
                {
                    CountBeginVertical();
                    //Mathf doesn't have a Round to hundreths place, so this is how I'm faking it:
                    GUILayout.Label(new GUIContent((Mathf.Round((float)key.Value*100f)/100f).ToString()), panelSkin.label);
                    key.Value = GUILayout.HorizontalSlider((float)key.Value, (float)key.MinValue, (float)key.MaxValue,
                        GUILayout.MinWidth(50), GUILayout.MaxHeight(4));
                    CountEndVertical();
                }
                else
                {
                    GUILayout.Label(key.Alias + " is a new type this dialog doesn't support.  Contact kOS devs.");
                }
                GUILayout.BeginHorizontal(GUILayout.ExpandWidth(true));
                GUILayout.Label(new GUIContent(labelText, toolTipText), panelSkin.label);
                GUILayout.EndHorizontal();

                if (isFontField)
                    CountEndVertical();
                else
                    CountEndHorizontal();
            }
            CountEndVertical();

            CountEndHorizontal();

            // This is where tooltip hover text will show up, rather than in a hover box wherever the pointer is like normal.
            // Unity doesn't do hovering tooltips and you have to specify a zone for them to appear like this:
            string whichMessage = (GUI.tooltip.Length > 0 ? GUI.tooltip : TelnetStatusMessage()); // when tooltip isn't showing, show telnet status instead.
            GUILayout.Label(whichMessage, tooltipLabelStyle);

            CountEndVertical();

            EndHoverHousekeeping();
            GUI.SetNextControlName(""); // because if you don't then there is no such thing as the "non" control to move the focus to.
            // This is an invisible dummy control to "focus on" to, basically, unfocus, because Unity didn't
            // provide an unfocus method.
        }

        private void DrawFontField(ConfigKey key)
        {
            bool clicked = GUILayout.Button(key.Value.ToString(), panelSkin.button);
            if (clicked)
            {
                // Make a new picker if it's closed, or close it if it's already open.
                if (fontPicker == null)
                {
                    fontPicker = this.gameObject.AddComponent<ListPickerDialog>();
                    kOS.Screen.ListPickerDialog.ChangeAction onChange = delegate(String s)
                        {
                            // If the font is monospaced, we'll accept it, else we'll deny the attempt
                            // and not commit the change to the config fields:
                            bool ok = AssetManager.Instance.GetSystemFontByNameAndSize(s, 13, true) != null;
                            if (ok)
                                key.Value = s;
                            return ok;
                        };

                    kOS.Screen.ListPickerDialog.CloseAction onClose = delegate() { fontPicker = null; };

                    fontPicker.Summon(windowRect.x, windowRect.y + windowRect.height, 300,
                        key.Name, "(Only fonts detected as monospaced are shown.)",
                        key.Value.ToString(), AssetManager.Instance.GetSystemFontNames(), onChange, onClose
                        );
                }
                else
                {
                    fontPicker.Close();
                    fontPicker = null;
                }
            }
        }


        private int DrawConfigIntField(int keyVal, int whichInt)
        {
            int returnValue = keyVal; // no change, by default - return what was passed.
            string fieldName = String.Format("CONFIG_intfield_{0}", whichInt);

            bool hasFocus = GUI.GetNameOfFocusedControl().Equals(fieldName);
            bool userHitReturnThisPass = hasFocus && (Event.current.keyCode == KeyCode.Return || Event.current.keyCode == KeyCode.KeypadEnter);
            int backInt = backingConfigInts[whichInt];
            string fieldValue = (backInt == 0) ? "" : backInt.ToString(); // this lets the user temporarily delete the whole value instead of having it become a zero.

            GUI.SetNextControlName(fieldName);
            fieldValue = GUILayout.TextField(fieldValue, 6, panelSkin.textField, GUILayout.MinWidth(60));

            fieldValue = fieldValue.Trim(' ');
            int newInt = -99; // Nonzero value to act as a flag to detect if the following line got triggered:
            if (fieldValue.Length == 0)
                newInt = 0;// Empty or whitespace input should be a zero, instead of letting int.TryParse() call it an error.
            if (newInt == 0 || int.TryParse(fieldValue, out newInt))
            {
                backingConfigInts[whichInt] = newInt;
                // Don't commit the temp value back to the CONFIGs unless RETURN is being pressed right now:
                if (userHitReturnThisPass)
                {
                    returnValue = backingConfigInts[whichInt];
                    GUI.FocusControl(""); // unfocus this textfield - it should give the user a visual clue that the edit has been committed.
                }
                // (Upon committing the value back to config, config will range-check it and clamp it if its out of range).
            }
            // else it reverts to what it was and wipes the typing if you don't assign it to anything.

            // Lastly, check for losing the focus - when focus is lost (i.e. user clicks outside the textfield), then
            // revert the backing value to the config value, throwing away edits.
            if (!hasFocus)
                backingConfigInts[whichInt] = keyVal;

            return returnValue;
        }

        private string TelnetStatusMessage()
        {
            if (TelnetMainServer.Instance == null) // We can't control the order in which monobeavhiors are loaded, so TelnetMainServer might not be there yet.
                return "TelnetMainServer object not found"; // hopefully the user never sees this.  It should stop happening the the time the loading screen is over.
            bool isOn = TelnetMainServer.Instance.IsListening;
            if (!isOn)
                return "Telnet server disabled.";

            string addr = TelnetMainServer.Instance.BindAddr.ToString();
            int numClients = TelnetMainServer.Instance.ClientCount;

            return String.Format("Telnet server listening on {0}. ({1} client{2} connected).",
                                 addr, (numClients == 0 ? "no" : numClients.ToString()), (numClients == 1 ? "" : "s"));
        }

        private void DrawActiveCPUsOnPanel()
        {
            scrollPos = GUILayout.BeginScrollView(scrollPos, panelSkin.scrollView, GUILayout.MinWidth(260), GUILayout.Height(windowRect.height - 60));

            CountBeginVertical();
            Vessel prevVessel = null;
            bool atLeastOne = false;

            foreach (kOSProcessor kModule in kOSProcessor.AllInstances())
            {
                atLeastOne = true;
                Part thisPart = kModule.part;
                Vessel thisVessel = (thisPart == null) ? null : thisPart.vessel;

                // For each new vessel in the list, start a new vessel section:
                if (thisVessel != null && thisVessel != prevVessel)
                {
                    GUILayout.Box(thisVessel.GetName(), vesselNameStyle);
                    prevVessel = thisVessel;
                }
                DrawPartRow(thisPart);
            }
            if (!atLeastOne)
                GUILayout.Label("No Loaded CPUs Found.\n" +
                                "-------------------------\n" +
                                "There are either no kOS CPU's\n" +
                                "in this universe, or there are\n " +
                                "but they are all \"on rails\".", panelSkin.label);
            CountEndVertical();

            GUILayout.EndScrollView();
        }

        private void DrawPartRow(Part part)
        {
            CountBeginHorizontal();

            DrawPart(part);

            kOSProcessor processorModule = part.Modules.OfType<kOSProcessor>().FirstOrDefault();

            if (processorModule == null)
            {
                throw new ArgumentException(@"Part does not have a kOSProcessor module", "part");
            }

            GUIStyle powerBoxStyle;
            string powerLabelText;
            string powerLabelTooltip;
            if (processorModule.ProcessorMode == ProcessorModes.STARVED)
            {
                powerBoxStyle = boxDisabledStyle;
                powerLabelText = "power\n<starved>";
                powerLabelTooltip = "Highlighted CPU has no ElectricCharge.";
            }
            else if (processorModule.ProcessorMode == ProcessorModes.READY)
            {
                powerBoxStyle = boxOnStyle;
                powerLabelText = "power\non";
                powerLabelTooltip = "Highlighted CPU is turned on and running.\n";
            }
            else
            {
                powerBoxStyle = boxOffStyle;
                powerLabelText = "power\noff";
                powerLabelTooltip = "Highlighted CPU is turned off.";
            }

            GUILayout.Box(new GUIContent(powerLabelText, powerLabelTooltip), powerBoxStyle);

            if (GUILayout.Button((processorModule.WindowIsOpen() ?
                                  new GUIContent((processorModule.TelnetIsAttached() ? terminalOpenTelnetIconTexture : terminalOpenIconTexture),
                                                 "Click to close terminal window.") :
                                  new GUIContent((processorModule.TelnetIsAttached() ? terminalClosedTelnetIconTexture : terminalClosedIconTexture),
                                                 "Click to open terminal window.")),
                                  panelSkin.button))
                processorModule.ToggleWindow();

            CountEndHorizontal();

            CheckHoverOnPreviousGUIElement(part);
        }

        private void DrawPart(Part part)
        {
            // Someday we may work on making this into something that
            // actually draws out the part image like in the editor icons, however
            // there appears to be no KSP API to do this for us, and it's a bit messy
            // and there's more important other stuff to do first.
            //
            // In the meantime, this is as far as my research has taken me:
            // Step 1: get a Unity GameObject from the part prototype, like so:
            //    GameObject prototypeGO = part.partInfo.iconPrefab;

            // Also, it seems to be using some proprietary extension to Unity's GUI
            // called EZGui to render some sort of camera view of the gameobject inside the
            // button, and EZGui is even worse for online documentation than Unity itself,
            // so whatever the technique is, it's hidden behind a wall of impenetrable
            // documentation with zero examples.

            // So for the meantime let's use our own text label and leave it at that.

            KOSNameTag partTag = part.Modules.OfType<KOSNameTag>().FirstOrDefault();

            string labelText = String.Format("{0}\n({1})",
                                             part.partInfo.title.Split(' ')[0], // just the first word of the name, i.e "CX-4181"
                                             ((partTag == null) ? "" : partTag.nameTag)
                                            );
            GUILayout.Box(new GUIContent(labelText, "This is the currently highlighted part on the vessel"), partNameStyle);
        }

        public void BeginHoverHousekeeping()
        {
            // OnGUI() gets called many times in different modes for different reasons.
            // This logic only works right when used during the Repaint pass of OnGUI().
            if (Event.current.type != EventType.Repaint)
                return;

            // Track whether or not the mouse is over the desired GUI element on *this* OnGUI
            // by clearing out what it was before first:
            newHoverPart = null;
        }

        /// <summary>
        /// Control the highlighting of parts in the vessel depending on whether or not
        /// the mouse was hovering in the right spot to cause a highlight.
        /// </summary>
        public void EndHoverHousekeeping()
        {
            // OnGUI() gets called many times in different modes for different reasons.
            // This logic only works right when used during the Repaint pass of OnGUI().
            if (Event.current.type != EventType.Repaint)
                return;

            // If we were already highlighting a part, and are no longer hovering over
            // that part area in the panel, then de-highlight it:
            if (prevHoverPart != null && prevHoverPart != newHoverPart)
            {
                prevHoverPart.SetHighlightColor(originalPartHighlightColor);
                prevHoverPart.SetHighlight(false, false);
            }

            // If we are now hovering over a part area in the panel, then start highlighting it,
            // remembering what it was before so it cab be set back again.
            if (newHoverPart != null && prevHoverPart != newHoverPart)
            {
                originalPartHighlightColor = newHoverPart.highlightColor;
                newHoverPart.SetHighlightColor(ourPartHighlightColor);
                newHoverPart.SetHighlight(true, false);
            }

            prevHoverPart = newHoverPart;
        }

        /// <summary>Whatever the most recent GUILayout element was, remember the part it was for
        /// if the mouse was hovering in it.</summary>
        /// <param name="part">The part that just had info drawn for it</param>
        public void CheckHoverOnPreviousGUIElement(Part part)
        {
            // OnGUI() gets called many times in different modes for different reasons.
            // This logic only works right when used during the Repaint pass of OnGUI().
            if (Event.current.type != EventType.Repaint)
                return;

            if (GUILayoutUtility.GetLastRect().Contains(Event.current.mousePosition))
                newHoverPart = part;
        }

        // Tracking the count to help detect when there's a mismatch:
        // To help detect if a begin matches with an end, put the same
        // string in both of them and see if they get the same count here.
        private void CountBeginVertical(string debugHelp = "", float minWidth = -1)
        {
            if (!String.IsNullOrEmpty(debugHelp))
                SafeHouse.Logger.SuperVerbose("BeginVertical(\"" + debugHelp + "\") Nest " + verticalSectionCount);
            if (minWidth < 0)
                GUILayout.BeginVertical();
            else
                GUILayout.BeginVertical(GUILayout.MinWidth(minWidth));
            ++verticalSectionCount;
        }

        // Tracking the count to help detect when there's a mismatch:
        // To help detect if a begin matches with an end, put the same
        // string in both of them and see if they get the same count here.
        private void CountEndVertical(string debugHelp = "")
        {
            GUILayout.EndVertical();
            --verticalSectionCount;
            if (!String.IsNullOrEmpty(debugHelp))
                SafeHouse.Logger.SuperVerbose("EndVertical(\"" + debugHelp + "\") Nest " + verticalSectionCount);
        }

        // Tracking the count to help detect when there's a mismatch:
        // To help detect if a begin matches with an end, put the same
        // string in both of them and see if they get the same count here.
        private void CountBeginHorizontal(string debugHelp = "")
        {
            if (!String.IsNullOrEmpty(debugHelp))
                SafeHouse.Logger.SuperVerbose("BeginHorizontal(\"" + debugHelp + "\"): Nest " + horizontalSectionCount);
            GUILayout.BeginHorizontal();
            ++horizontalSectionCount;
        }

        // Tracking the count to help detect when there's a mismatch:
        // To help detect if a begin matches with an end, put the same
        // string in both of them and see if they get the same count here.
        private void CountEndHorizontal(string debugHelp = "")
        {
            GUILayout.EndHorizontal();
            --horizontalSectionCount;
            if (!String.IsNullOrEmpty(debugHelp))
                SafeHouse.Logger.SuperVerbose("EndHorizontal(\"" + debugHelp + "\"): Nest " + horizontalSectionCount);
        }

        private static GUISkin BuildPanelSkin()
        {
            GUISkin theSkin = Instantiate(HighLogic.Skin); // Use Instantiate to make a copy of the Skin Object

            // Now alter the parts of theSkin that we want to change:
            //
            theSkin.window = new GUIStyle(HighLogic.Skin.window);
            theSkin.box.fontSize = 11;
            theSkin.box.padding = new RectOffset(5, 3, 3, 5);
            theSkin.box.margin = new RectOffset(1, 1, 1, 1);
            theSkin.label.fontSize = 11;
            theSkin.textField.fontSize = 11;
            theSkin.textField.padding = new RectOffset(0, 0, 0, 0);
            theSkin.textField.margin = new RectOffset(1, 1, 1, 1);
            theSkin.textArea.fontSize = 11;
            theSkin.textArea.padding = new RectOffset(0, 0, 0, 0);
            theSkin.textArea.margin = new RectOffset(1, 1, 1, 1);
            theSkin.toggle.fontSize = 10;
            theSkin.button.fontSize = 11;

            // And these are new styles for our own use in special cases:
            //
            headingLabelStyle = new GUIStyle(theSkin.label)
            {
                fontSize = 13,
                padding = new RectOffset(2, 2, 2, 2)
            };
            vesselNameStyle = new GUIStyle(theSkin.box)
            {
                fontSize = 12,
                normal = { textColor = Color.white }
            };
            tooltipLabelStyle = new GUIStyle(theSkin.label)
            {
                fontSize = 11,
                padding = new RectOffset(0, 2, 0, 2),
                normal = { textColor = Color.white }
            };
            partNameStyle = new GUIStyle(theSkin.box)
            {
                hover = { textColor = new Color(0.6f, 1.0f, 1.0f) }
            };
            boxOnStyle = new GUIStyle(theSkin.box)
            {
                hover = { textColor = new Color(0.6f, 1.0f, 1.0f) },
                normal = { textColor = new Color(0.4f, 1.0f, 0.4f) } // brighter green, higher saturation.
            };
            boxOffStyle = new GUIStyle(theSkin.box)
            {
                hover = { textColor = new Color(0.6f, 1.0f, 1.0f) },
                normal = { textColor = new Color(0.6f, 0.7f, 0.6f) } // dimmer green, more washed out and grey.
            };
            boxDisabledStyle = new GUIStyle(theSkin.box)
            {
                hover = { textColor = new Color(0.6f, 1.0f, 1.0f) },
                normal = { textColor = Color.white }
            };
            return theSkin;
        }
    }
}<|MERGE_RESOLUTION|>--- conflicted
+++ resolved
@@ -236,10 +236,6 @@
             {
                 SafeHouse.Logger.SuperVerbose("[kOSToolBarWindow] Failed unregistering AppLauncher handlers," + e.Message);
             }
-<<<<<<< HEAD
-
-            if (blizzyButton != null)
-                blizzyButton.Destroy();
 
             // force close the font picker window if it was still open:
             if (fontPicker != null)
@@ -248,8 +244,6 @@
                 Destroy(fontPicker);
                 fontPicker = null;
             }
-=======
->>>>>>> c01b2548
         }
 
         public void OnDestroy()
