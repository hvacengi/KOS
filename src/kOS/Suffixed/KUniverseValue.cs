--- conflicted
+++ resolved
@@ -45,11 +45,8 @@
             AddSuffix("LAUNCHCRAFT", new OneArgsSuffix<CraftTemplate>(LaunchShip));
             AddSuffix("LAUNCHCRAFTFROM", new TwoArgsSuffix<CraftTemplate, StringValue>(LaunchShip));
             AddSuffix("CRAFTLIST", new Suffix<ListValue>(CraftTemplate.GetAllTemplates));
-<<<<<<< HEAD
             AddSuffix("SWITCHVESSELWATCHERS", new NoArgsSuffix<UniqueSetValue<UserDelegate>>(() => shared.DispatchManager.CurrentDispatcher.GetSwitchVesselNotifyees()));
-=======
             AddSuffix("TIMEWARP", new Suffix<TimeWarpValue>(() => TimeWarpValue.Instance));
->>>>>>> b21efe66
         }
 
 
