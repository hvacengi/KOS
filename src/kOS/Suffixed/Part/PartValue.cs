--- conflicted
+++ resolved
@@ -35,23 +35,10 @@
             AddSuffix("RESOURCES", new Suffix<ListValue>(() => GatherResources(Part)));
             AddSuffix("TARGETABLE", new Suffix<bool>(() => Part.Modules.OfType<ITargetable>().Any()));
             AddSuffix("SHIP", new Suffix<VesselTarget>(() => new VesselTarget(Part.vessel, shared)));
-<<<<<<< HEAD
             AddSuffix("GETMODULE", new OneArgsSuffix<PartModuleFields,string>((modName) => GetModule(modName)));
             AddSuffix("MODULES", new Suffix<ListValue>(() => GetAllModules(), "A List of all the modules' names on this part"));            
-=======
             AddSuffix("PARENT", new Suffix<PartValue>(() => new PartValue(Part.parent,shared), "The parent part of this part"));
             AddSuffix("CHILDREN", new Suffix<ListValue>(() => GetChildren(), "A LIST() of the children parts of this part"));
-        }
-
-        private ListValue GatherModules(global::Part part)
-        {
-            var modules = new ListValue();
-            foreach (var module in part.Modules)
-            {
-                modules.Add(module.GetType());
-            }
-            return modules;
->>>>>>> b7cd0e35
         }
         
         private List<PartModuleFields> partModuleFieldsList = new List<PartModuleFields>();
@@ -140,8 +127,6 @@
             }
             return resources;
         }
-<<<<<<< HEAD
-=======
 
         private ListValue GetChildren()
         {
@@ -152,6 +137,5 @@
             }
             return kids;
         }
->>>>>>> b7cd0e35
     }
 }