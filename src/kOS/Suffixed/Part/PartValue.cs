--- conflicted
+++ resolved
@@ -30,14 +30,9 @@
             AddSuffix("NAME", new Suffix<string>(() => Part.name));
             AddSuffix("STAGE", new Suffix<int>(() => Part.inverseStage));
             AddSuffix("UID", new Suffix<uint>(() => Part.uid));
-<<<<<<< HEAD
             AddSuffix("ROTATION", new Suffix<Direction>(() => new Direction( Part.transform.rotation) ));
             AddSuffix("POSITION", new Suffix<Vector>(() => new Vector( Part.transform.position - shared.Vessel.findWorldCenterOfMass() )));
-=======
             AddSuffix("TAG", new NoArgsSuffix<string>(GetTagName));
-            AddSuffix("ROTATION", new Suffix<Direction>(() => new Direction(Part.orgRot)));
-            AddSuffix("POSITION", new Suffix<Vector>(() => new Vector(Part.orgPos)));
->>>>>>> 7c1a9f3f
             AddSuffix("FACING", new Suffix<Direction>(() => GetFacing(Part)));
             AddSuffix("RESOURCES", new Suffix<ListValue>(() => GatherResources(Part)));
             AddSuffix("TARGETABLE", new Suffix<bool>(() => Part.Modules.OfType<ITargetable>().Any()));
@@ -66,10 +61,7 @@
         public string GetTagName() // public because I picture this being a useful API method later
         {
             KOSNameTag tagModule = Part.Modules.OfType<KOSNameTag>().FirstOrDefault();
-            if (tagModule==null)
-                return "";
-            else
-                return tagModule.nameTag;
+            return tagModule == null ? string.Empty : tagModule.nameTag;
         }
         
         public override string ToString()
@@ -77,8 +69,7 @@
             string tagName = GetTagName();
             if (string.IsNullOrEmpty(tagName))
                 return string.Format("PART({0},uid={1})", Part.name, Part.uid);
-            else
-                return string.Format("PART({0},tag={1})", Part.name, tagName);
+            return string.Format("PART({0},tag={1})", Part.name, tagName);
         }
 
         public virtual ITargetable Target
