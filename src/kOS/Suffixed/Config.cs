﻿using System;
using System.Collections.Generic;
using System.Linq;
using kOS.Safe.Utilities;
using KSP.IO;
using kOS.Safe.Encapsulation;
using kOS.Screen;

namespace kOS.Suffixed
{
    public class Config : Structure, IConfig
    {
        private static Config instance;
        private readonly Dictionary<string, ConfigKey> keys;
        private readonly Dictionary<string, ConfigKey> alias;
        private readonly Dictionary<PropId, ConfigKey> properties;
        private DateTime lastChangeTime;

        public int InstructionsPerUpdate { get { return GetPropValue<int>(PropId.InstructionsPerUpdate); } set { SetPropValue(PropId.InstructionsPerUpdate, value); } }
        public bool UseCompressedPersistence { get { return GetPropValue<bool>(PropId.UseCompressedPersistence); } set { SetPropValue(PropId.UseCompressedPersistence, value); } }
        public bool ShowStatistics { get { return GetPropValue<bool>(PropId.ShowStatistics); } set { SetPropValue(PropId.ShowStatistics, value); } }
        public bool EnableRTIntegration { get { return GetPropValue<bool>(PropId.EnableRTIntegration); } set { SetPropValue(PropId.EnableRTIntegration, value); } }
        public bool StartOnArchive { get { return GetPropValue<bool>(PropId.StartOnArchive); } set { SetPropValue(PropId.StartOnArchive, value); } }
        public bool EnableSafeMode { get { return GetPropValue<bool>(PropId.EnableSafeMode); } set { SetPropValue(PropId.EnableSafeMode, value); } }
        public bool VerboseExceptions { get { return GetPropValue<bool>(PropId.VerboseExceptions); } set { SetPropValue(PropId.VerboseExceptions, value); } }
<<<<<<< HEAD
        public bool EnableTelnet { get { return GetPropValue<bool>(PropId.EnableTelnet); } set { SetPropValue(PropId.EnableTelnet, value); } }
        public int TelnetPort { get { return GetPropValue<int>(PropId.TelnetPort); } set { SetPropValue(PropId.TelnetPort, value); } }
        public bool TelnetLoopback { get { return GetPropValue<bool>(PropId.TelnetLoopback); } set { SetPropValue(PropId.TelnetLoopback, value); } }
        
=======
        public bool UseBlizzyToolbarOnly { get { return GetPropValue<bool>(PropId.UseBlizzyToolbarOnly); } set { SetPropValue(PropId.UseBlizzyToolbarOnly, value); } }

>>>>>>> 66ba5acd
        private Config()
        {
            keys = new Dictionary<string, ConfigKey>();
            alias = new Dictionary<string, ConfigKey>();
            properties = new Dictionary<PropId, ConfigKey>();
            BuildValuesDictionary();
            LoadConfig();
            lastChangeTime = DateTime.Now;
        }

        private void BuildValuesDictionary()
        {
            AddConfigKey(PropId.InstructionsPerUpdate, new ConfigKey("InstructionsPerUpdate", "IPU", "Instructions per update", 150, 50, 2000, typeof(int)));
            AddConfigKey(PropId.UseCompressedPersistence, new ConfigKey("UseCompressedPersistence", "UCP", "Use compressed persistence", false, false, true, typeof(bool)));
            AddConfigKey(PropId.ShowStatistics, new ConfigKey("ShowStatistics", "STAT", "Show execution statistics", false, false, true, typeof(bool)));
            AddConfigKey(PropId.EnableRTIntegration, new ConfigKey("EnableRTIntegration", "RT", "Enable RT integration", true, false, true, typeof(bool)));
            AddConfigKey(PropId.StartOnArchive, new ConfigKey("StartOnArchive", "ARCH", "Start on Archive volume", false, false, true, typeof(bool)));
            AddConfigKey(PropId.EnableSafeMode, new ConfigKey("EnableSafeMode", "SAFE", "Enable safe mode", true, false, true, typeof(bool)));
            AddConfigKey(PropId.VerboseExceptions, new ConfigKey("VerboseExceptions", "VERBOSE", "Enable verbose exception msgs", true, false, true, typeof(bool)));
<<<<<<< HEAD
            AddConfigKey(PropId.EnableTelnet, new ConfigKey("EnableTelnet", "TELNET", "Enable Telnet server", false, false, true, typeof(bool)));
            AddConfigKey(PropId.TelnetPort, new ConfigKey("TelnetPort", "TPORT", "Telnet port number (must restart telnet to take effect)", 5410, 1024, 65535, typeof(int)));
            AddConfigKey(PropId.TelnetLoopback, new ConfigKey("TelnetLoopback", "LOOPBACK", "Restricts telnet to 127.0.0.1 (must restart telnet to take effect)", true, false, true, typeof(bool)));
=======
            if(ToolbarManager.ToolbarAvailable)
                AddConfigKey(PropId.UseBlizzyToolbarOnly, new ConfigKey("UseBlizzyToolbarOnly", "BLIZZY", "Use Blizzy toolbar only. Takes effect on new scene.", false, false, true, typeof(bool)));
>>>>>>> 66ba5acd
        }

        private void AddConfigKey(PropId id, ConfigKey key)
        {
            keys.Add(key.StringKey.ToUpper(), key);
            alias.Add(key.Alias.ToUpper(), key);
            properties.Add(id, key);
        }

        private void LoadConfig()
        {
            try
            {
                var config = PluginConfiguration.CreateForType<Config>();
                config.load();

                foreach (var key in keys.Values)
                {
                    var value = config[key.StringKey];
                    if (value != null)
                    {
                        key.Value = value;
                        UnityEngine.Debug.Log(string.Format("kOS: Loading Config: {0} Value: {1}", key.StringKey, value));
                    }
                }
            }
            catch (Exception ex)
            {
                UnityEngine.Debug.Log("kOS: Exception Loading Config: " + ex.Message);
            }
        }

        public static Config Instance
        {
            get
            {
                return instance ?? (instance = new Config());
            }
        }

        private T GetPropValue<T>(PropId id)
        {
            return (T)properties[id].Value;
        }

        private void SetPropValue(PropId id, object value)
        {
            if (! value.Equals(properties[id].Value))
                lastChangeTime = DateTime.Now;
            properties[id].Value = value;
        }
        
        public void SaveConfig()
        {
            var config = PluginConfiguration.CreateForType<Config>();
            config.load();

            foreach (var key in keys.Values)
            {
                SaveConfigKey(key, config);
            }

            config.save();
        }

        private void SaveConfigKey(ConfigKey key)
        {
            var config = PluginConfiguration.CreateForType<Config>();
            config.load();
            SaveConfigKey(key, config);
            config.save();
        }

        private void SaveConfigKey(ConfigKey key, PluginConfiguration config)
        {
            config.SetValue(key.StringKey, keys[key.StringKey.ToUpper()].Value);
        }

        public override object GetSuffix(String suffixName)
        {
            ConfigKey key = null;

            if (keys.ContainsKey(suffixName))
            {
                key = keys[suffixName];
            }
            else if (alias.ContainsKey(suffixName))
            {
                key = alias[suffixName];
            }

            return key != null ? key.Value : base.GetSuffix(suffixName);
        }

        public override bool SetSuffix(String suffixName, object value)
        {
            ConfigKey key = null;

            if (keys.ContainsKey(suffixName))
            {
                key = keys[suffixName];
            }
            else if (alias.ContainsKey(suffixName))
            {
                key = alias[suffixName];
            }

            if (key == null) return false;

            if (value.GetType() == key.ValType)
            {
                key.Value = value;
                SaveConfigKey(key);
                return true;
            }
            throw new Exception(string.Format("The value of the configuration key '{0}' has to be of type '{1}'", key.Name, key.ValType));
        }
        
        /// <summary>
        /// Return the moment in time when the most recent change to any of the
        /// config values happened.  Used by KOSTollBarWindow to decide whether or not
        /// it needs to assume its cached values are stale and need re-loading.         
        /// </summary>
        public DateTime TimeStamp()
        {
            return lastChangeTime;
        }

        public List<ConfigKey> GetConfigKeys()
        {
            return keys.Values.ToList();
        }
                
        public override string ToString()
        {
            return "Use \"list config.\" to view all configurations";
        }

        private enum PropId
        {
            InstructionsPerUpdate = 1,
            UseCompressedPersistence = 2,
            ShowStatistics = 3,
            EnableRTIntegration = 4,
            StartOnArchive = 5,
            EnableSafeMode = 6,
            VerboseExceptions = 7,
<<<<<<< HEAD
            EnableTelnet = 8,
            TelnetPort = 9,
            TelnetLoopback = 10
=======
            UseBlizzyToolbarOnly = 8
>>>>>>> 66ba5acd
        }
    }

    public class ConfigKey
    {
        private object val;
        public string StringKey {get;private set;}
        public string Alias {get;set;}
        public string Name {get;set;}
        public Type ValType {get;set;}
        public object Value {get{return val;} set{ val = SafeSetValue(value); } }
        public object MinValue {get;set;}
        public object MaxValue {get;set;}

        public ConfigKey(string stringKey, string alias, string name, object defaultValue, object min, object max, Type type)
        {
            StringKey = stringKey;
            Alias = alias;
            Name = name;
            val = defaultValue;
            MinValue = min;
            MaxValue = max;
            ValType = type;
        }
        
        /// <summary>
        /// Return the new value after it's been altered or the change was denied.
        /// </summary>
        /// <param name="newValue">attempted new value</param>
        /// <returns>new value to actually use, maybe constrained or even unchanged if the attempted value is disallowed</returns>
        private object SafeSetValue(object newValue)
        {
            object returnValue = Value;
            if (newValue==null || (! ValType.IsInstanceOfType(newValue)))
                return returnValue;

            if (Value is int)
            {
                if ((int)newValue < (int)MinValue)
                    returnValue = MinValue;
                else if ((int)newValue > (int)MaxValue)
                    returnValue = MaxValue;
                else
                    returnValue = newValue;
                
                // TODO: If and when we end up making warning-level exceptions that don't break
                // the execution but still get logged, then log such a warning here mentioning
                // if the value attempted was denied and changed if it was.
            }
            else if (Value is bool)
            {
                returnValue = newValue;
            }
            else
            {
                throw new Exception( "kOS CONFIG has new type that wasn't supported yet:  contact kOS developers" );
            }
            return returnValue;
        }
    }
}<|MERGE_RESOLUTION|>--- conflicted
+++ resolved
@@ -23,15 +23,11 @@
         public bool StartOnArchive { get { return GetPropValue<bool>(PropId.StartOnArchive); } set { SetPropValue(PropId.StartOnArchive, value); } }
         public bool EnableSafeMode { get { return GetPropValue<bool>(PropId.EnableSafeMode); } set { SetPropValue(PropId.EnableSafeMode, value); } }
         public bool VerboseExceptions { get { return GetPropValue<bool>(PropId.VerboseExceptions); } set { SetPropValue(PropId.VerboseExceptions, value); } }
-<<<<<<< HEAD
         public bool EnableTelnet { get { return GetPropValue<bool>(PropId.EnableTelnet); } set { SetPropValue(PropId.EnableTelnet, value); } }
         public int TelnetPort { get { return GetPropValue<int>(PropId.TelnetPort); } set { SetPropValue(PropId.TelnetPort, value); } }
-        public bool TelnetLoopback { get { return GetPropValue<bool>(PropId.TelnetLoopback); } set { SetPropValue(PropId.TelnetLoopback, value); } }
-        
-=======
+        public bool TelnetLoopback { get { return GetPropValue<bool>(PropId.TelnetLoopback); } set { SetPropValue(PropId.TelnetLoopback, value); } }        
         public bool UseBlizzyToolbarOnly { get { return GetPropValue<bool>(PropId.UseBlizzyToolbarOnly); } set { SetPropValue(PropId.UseBlizzyToolbarOnly, value); } }
 
->>>>>>> 66ba5acd
         private Config()
         {
             keys = new Dictionary<string, ConfigKey>();
@@ -51,14 +47,11 @@
             AddConfigKey(PropId.StartOnArchive, new ConfigKey("StartOnArchive", "ARCH", "Start on Archive volume", false, false, true, typeof(bool)));
             AddConfigKey(PropId.EnableSafeMode, new ConfigKey("EnableSafeMode", "SAFE", "Enable safe mode", true, false, true, typeof(bool)));
             AddConfigKey(PropId.VerboseExceptions, new ConfigKey("VerboseExceptions", "VERBOSE", "Enable verbose exception msgs", true, false, true, typeof(bool)));
-<<<<<<< HEAD
             AddConfigKey(PropId.EnableTelnet, new ConfigKey("EnableTelnet", "TELNET", "Enable Telnet server", false, false, true, typeof(bool)));
             AddConfigKey(PropId.TelnetPort, new ConfigKey("TelnetPort", "TPORT", "Telnet port number (must restart telnet to take effect)", 5410, 1024, 65535, typeof(int)));
             AddConfigKey(PropId.TelnetLoopback, new ConfigKey("TelnetLoopback", "LOOPBACK", "Restricts telnet to 127.0.0.1 (must restart telnet to take effect)", true, false, true, typeof(bool)));
-=======
             if(ToolbarManager.ToolbarAvailable)
                 AddConfigKey(PropId.UseBlizzyToolbarOnly, new ConfigKey("UseBlizzyToolbarOnly", "BLIZZY", "Use Blizzy toolbar only. Takes effect on new scene.", false, false, true, typeof(bool)));
->>>>>>> 66ba5acd
         }
 
         private void AddConfigKey(PropId id, ConfigKey key)
@@ -206,13 +199,10 @@
             StartOnArchive = 5,
             EnableSafeMode = 6,
             VerboseExceptions = 7,
-<<<<<<< HEAD
             EnableTelnet = 8,
             TelnetPort = 9,
-            TelnetLoopback = 10
-=======
-            UseBlizzyToolbarOnly = 8
->>>>>>> 66ba5acd
+            TelnetLoopback = 10,
+            UseBlizzyToolbarOnly = 11
         }
     }
 
