--- conflicted
+++ resolved
@@ -8,12 +8,8 @@
 {
     public class Core : Structure
     {
-<<<<<<< HEAD
-        public static VersionInfo VersionInfo;
+        public static VersionInfo VersionInfo = new VersionInfo(0, 17, 2);
         private readonly SharedObjects shared;
-=======
-        public static VersionInfo VersionInfo = new VersionInfo(0, 17, 2);
->>>>>>> bebe40d7
 
         static Core()
         {
