--- conflicted
+++ resolved
@@ -76,16 +76,13 @@
     <Compile Include="Binding\FlightStats.cs" />
     <Compile Include="Binding\MissionSettings.cs" />
     <Compile Include="Binding\RoverStats.cs" />
-<<<<<<< HEAD
     <Compile Include="Callback\GameEventDispatcher.cs" />
     <Compile Include="Callback\KOSGameEventDispatcher.cs" />
-=======
     <Compile Include="Communication\CommNetConnectivityManager.cs" />
     <Compile Include="Communication\ConnectivityManager.cs" />
     <Compile Include="Communication\ControlConnection.cs" />
     <Compile Include="Communication\HomeConnection.cs" />
     <Compile Include="Communication\kOSConnectivityParameters.cs" />
->>>>>>> b21efe66
     <Compile Include="Control\SteeringManager.cs" />
     <Compile Include="Binding\TerminalSettings.cs" />
     <Compile Include="Binding\BindingsUniverse.cs" />
