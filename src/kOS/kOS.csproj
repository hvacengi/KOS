--- conflicted
+++ resolved
@@ -54,14 +54,11 @@
       <HintPath>..\..\..\..\..\..\..\Games\SteamLibrary\SteamApps\common\Kerbal Space Program\KSP_x64_Data\Managed\UnityEngine.dll</HintPath>
     </Reference>
     <Reference Include="KSPAPIExtensions">
-<<<<<<< HEAD
       <HintPath>..\..\..\..\..\Dropbox\kOS\KSPAPIExtensions.dll</HintPath>
     </Reference>
     <Reference Include="UnityEngine.UI">
       <HintPath>..\..\..\..\..\..\..\Games\SteamLibrary\SteamApps\common\Kerbal Space Program\KSP_x64_Data\Managed\UnityEngine.UI.dll</HintPath>
-=======
       <HintPath>..\..\Resources\GameData\kOS\Plugins\KSPAPIExtensions.dll</HintPath>
->>>>>>> 6cd2147f
     </Reference>
   </ItemGroup>
   <ItemGroup>
