--- conflicted
+++ resolved
@@ -27,11 +27,7 @@
             {
                 return volume;
             }
-<<<<<<< HEAD
-            throw new KOSException("Volume is out of range");
-=======
             throw new Safe.Exceptions.KOSVolumeOutOfRangeException();
->>>>>>> 4f868eca
         }
 
         // check the range on the current volume without calling GetVolumeWithRangeCheck
