--- conflicted
+++ resolved
@@ -46,30 +46,12 @@
         * - :meth:`PEEK()`
           - any type
           - returns the item on top of the stack without removing it
-<<<<<<< HEAD
-        * - :attr:`LENGTH`
-          - :ref:`scalar <scalar>`
-          - number of elements in the stack
-=======
->>>>>>> 125dfeb8
         * - :meth:`CLEAR()`
           - None
           - remove all elements
         * - :attr:`COPY`
           - :struct:`Stack`
           - a new copy of this stack
-<<<<<<< HEAD
-        * - :meth:`CONTAINS(item)`
-          - :ref:`boolean <boolean>`
-          - check if stack contains an item
-        * - :attr:`EMPTY`
-          - :ref:`boolean <boolean>`
-          - check if stack if empty
-        * - :attr:`DUMP`
-          - :ref:`string <string>`
-          - verbose dump of all contained elements
-=======
->>>>>>> 125dfeb8
 
 .. note::
 
@@ -94,51 +76,9 @@
 
     Removes all elements from the stack.
 
-<<<<<<< HEAD
-.. attribute:: Stack:LENGTH
-
-    :type: :ref:`scalar <scalar>`
-    :access: Get only
-
-    Returns the number of elements in the stack.
-
-.. attribute:: Stack:ITERATOR
-
-    :type: :struct:`Iterator`
-    :access: Get only
-
-    An alternate means of iterating over a stack. See: :struct:`Iterator`.
-
-=======
->>>>>>> 125dfeb8
 .. attribute:: Stack:COPY
 
     :type: :struct:`Stack`
     :access: Get only
 
-<<<<<<< HEAD
-    Returns a new stack that contains the same thing as the old one.
-
-.. method:: Stack:CONTAINS(item)
-
-    :parameter index: (integer) starting index (from zero)
-    :return: :ref:`boolean <boolean>`
-
-    Returns true if the stack contains an item equal to the one passed as an argument
-
-.. attribute:: Stack:EMPTY
-
-    :type: :ref:`boolean <boolean>`
-    :access: Get only
-
-    Returns true if the stack has zero items in it.
-
-.. attribute:: Stack:DUMP
-
-    :type: :ref:`string <string>`
-    :access: Get only
-
-    Returns a :ref:`string <string>` containing a verbose dump of the stack's contents.
-=======
-    Returns a new stack that contains the same thing as the old one.
->>>>>>> 125dfeb8
+    Returns a new stack that contains the same thing as the old one.