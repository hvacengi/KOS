{
  "NAME": "kOS",
  "URL": "https://raw.githubusercontent.com/KSP-KOS/KOS/master/Resources/GameData/kOS/kOS.version",
  "DOWNLOAD": "TODO - when release...",
  "CHANGE_LOG_URL": "https://raw.githubusercontent.com/KSP-KOS/KOS/master/CHANGELOG.md",
  "GITHUB": {
    "USERNAME":"KSP-KOS",
    "REPOSITORY":"KOS",
    "ALLOW_PRE_RELEASE":false
  },
  "VERSION": {
    "MAJOR": 1,
    "MINOR": 0,
    "PATCH": 1
  },
  "KSP_VERSION": {
    "MAJOR": 1,
    "MINOR": 2,
    "PATCH": 0
  },
  "KSP_VERSION_MIN": {
    "MAJOR": 1,
    "MINOR": 2,
    "PATCH": 0
  },
  "KSP_VERSION_MAX": {
    "MAJOR": 1,
<<<<<<< HEAD
    "MINOR": 2,
    "PATCH": 99
=======
    "MINOR": 1,
    "PATCH": 3
>>>>>>> a25230be
  }
}<|MERGE_RESOLUTION|>--- conflicted
+++ resolved
@@ -25,12 +25,7 @@
   },
   "KSP_VERSION_MAX": {
     "MAJOR": 1,
-<<<<<<< HEAD
     "MINOR": 2,
     "PATCH": 99
-=======
-    "MINOR": 1,
-    "PATCH": 3
->>>>>>> a25230be
   }
 }