PART
{
// --- general parameters ---
name = KAL9000
module = Part
author = Peter Goddard and kOS Crew

// --- asset parameters ---
mesh = model/model.mu
scale = 1
rescaleFactor = 1

// --- node definitions ---
node_attach = 0.01, 0.0, 0.0, 1, 0, 0, 0

// --- Tech tree ---
<<<<<<< HEAD
TechRequired = precisionEngineering
=======
TechRequired = automation
>>>>>>> 125dfeb8

// --- editor parameters ---
cost = 1200
entryCost = 6800
category = Control
subcategory = 0
title = KAL9000 Scriptable Control System
manufacturer = Squalid State Devices
description = Mildly Malevolent artificial entity, use caution on EVA's

// attachment rules: stack, srfAttach, allowStack, allowSrfAttach, allowCollision
attachRules = 0,1,0,0,0

// --- standard part parameters ---
mass = 0.0005
dragModelType = default
maximum_drag = 0
minimum_drag = 0
angularDrag = 0
crashTolerance = 9
maxTemp = 3400

MODULE
{
	name = kOSProcessor
	diskSpace = 50000
}
MODULE
{
	name = ModuleLight
	lightName = PowerLight
	lightR = 0.5
	lightG = 0
	lightB = 0
}

MODULE
{
	name = kOSLightModule
	resourceAmount = 0.02
  animationName = KAL9000Lives
}
}<|MERGE_RESOLUTION|>--- conflicted
+++ resolved
@@ -14,11 +14,7 @@
 node_attach = 0.01, 0.0, 0.0, 1, 0, 0, 0
 
 // --- Tech tree ---
-<<<<<<< HEAD
-TechRequired = precisionEngineering
-=======
 TechRequired = automation
->>>>>>> 125dfeb8
 
 // --- editor parameters ---
 cost = 1200
