<<<<<<< HEAD
﻿using kOS.AddOns.RemoteTech2;
=======
﻿using System.Linq;
using kOS.AddOns.RemoteTech2;
>>>>>>> c8a0443b
using kOS.Execution;
using kOS.Suffixed;
using kOS.Utilities;
using System;
using System.Collections.Generic;
using UnityEngine;

namespace kOS.Binding
{
    [kOSBinding("ksp")]
    public class FlightControlManager : Binding , IDisposable
    {
        private Vessel currentVessel;
        private readonly Dictionary<string, FlightCtrlParam> flightParameters = new Dictionary<string, FlightCtrlParam>();
        private static readonly Dictionary<uint, FlightControl> flightControls = new Dictionary<uint, FlightControl>();

        public override void AddTo(SharedObjects shared)
        {
            Debug.Log("kOS: FlightControlManager.AddTo " + shared.Vessel.id);
            _shared = shared;

            AddNewFlightParam("throttle", shared);
            AddNewFlightParam("steering", shared);
            AddNewFlightParam("wheelthrottle", shared);
            AddNewFlightParam("wheelsteering", shared);

            if (shared.Vessel != null)
            {
                currentVessel = shared.Vessel;
                currentVessel.OnFlyByWire += OnFlyByWire;
            }
        }

        public void OnFlyByWire(FlightCtrlState c)
        {
            foreach (var param in flightParameters.Values)
            {
                if (param.Enabled)
                {
                    param.OnFlyByWire(ref c);
                }
            }
        }

        public void ToggleFlyByWire(string paramName, bool enabled)
        {
            Debug.Log(string.Format("kOS: FlightControlManager: ToggleFlyByWire: {0} {1}", paramName, enabled));
            if (flightParameters.ContainsKey(paramName))
            {
                flightParameters[paramName].Enabled = enabled;
                if (!enabled)
                {
                    flightParameters[paramName].ClearValue();
                }
            }
        }

        public override void Update()
        {
            UnbindUnloaded();

            if (currentVessel.id != _shared.Vessel.id)
            {
                // Try to re-establish connection to vessel
                if (currentVessel != null)
                {
                    currentVessel.OnFlyByWire -= OnFlyByWire;
                    currentVessel = null;
                }

                if (_shared.Vessel != null)
                {
                    currentVessel = _shared.Vessel;
                    currentVessel.OnFlyByWire += OnFlyByWire;
                }
            }
        }

        public static FlightControl GetControllerByVessel(Vessel target)
        {
            FlightControl flightControl;
            if (!flightControls.TryGetValue(target.rootPart.flightID, out flightControl))
            {
                flightControl = new FlightControl(target);
                flightControls.Add(target.rootPart.flightID, flightControl);
            }
            return flightControl;
        }

        public static void UnbindUnloaded()
        {
            var keys = flightControls.Keys;
            foreach (var key in keys)
            {
                var value = flightControls[key];
                if (value.Vessel.loaded) continue;
                Debug.Log("kOS: Unloading " + value.Vessel.vesselName);
                flightControls.Remove(key);
                value.Dispose();
            }
        }

        private void AddNewFlightParam(string name, SharedObjects shared)
        {
            flightParameters.Add(name, new FlightCtrlParam(name, shared));
        }

        public void UnBind()
        {
            foreach (var parameter in flightParameters)
            {
                parameter.Value.Enabled = false;
            }
            FlightControl flightControl;
            if (flightControls.TryGetValue(currentVessel.rootPart.flightID, out flightControl))
            {
                flightControl.Unbind();
            }
        }

        public void Dispose()
        {
            UnBind();
            flightParameters.Clear();
            flightControls.Remove(currentVessel.rootPart.flightID);
        }

        private class FlightCtrlParam : IDisposable
        {
            private readonly string name;
            private readonly FlightControl control;
            private readonly BindingManager binding;
            private object value;
            private bool enabled;

<<<<<<< HEAD
            public FlightCtrlParam(string name, FlightControl control, BindingManager binding)
=======
            public FlightCtrlParam(string name, SharedObjects sharedObjects)
>>>>>>> c8a0443b
            {
                this.name = name;
                this.control = GetControllerByVessel(sharedObjects.Vessel);
                this.binding = sharedObjects.BindingMgr;
                Enabled = false;
                value = null;

                HookEvents();
            }

            private void HookEvents()
            {
                binding.AddGetter(name, c => value);
                binding.AddSetter(name, delegate(CPU c, object val) { value = val; });
            }

<<<<<<< HEAD
=======

>>>>>>> c8a0443b
            public bool Enabled
            {
                get { return enabled; }
                set
                {
                    Debug.Log(string.Format("kOS: FlightCtrlParam: Enabled: {0} {1}", name, enabled));

<<<<<<< HEAD
=======
                    enabled = value;
>>>>>>> c8a0443b
                    if (RemoteTechHook.IsAvailable(control.Vessel.id))
                    {
                        HandleRemoteTechPilot();
                    }
<<<<<<< HEAD
                    else
                    {
                        enabled = value;
                    }
=======
>>>>>>> c8a0443b
                }
            }

            private void HandleRemoteTechPilot()
            {
                var action = ChooseAction();
                if (action == null)
                {
                    return;
                }
                if (Enabled)
                {
<<<<<<< HEAD
=======
                    Debug.Log(string.Format("kOS: Adding RemoteTechPilot: " + name + " For : " + control.Vessel.id));
>>>>>>> c8a0443b
                    RemoteTechHook.Instance.AddSanctionedPilot(control.Vessel.id, action);
                }
                else
                {
<<<<<<< HEAD
=======
                    Debug.Log(string.Format("kOS: Removing RemoteTechPilot: " + name + " For : " + control.Vessel.id));
>>>>>>> c8a0443b
                    RemoteTechHook.Instance.RemoveSanctionedPilot(control.Vessel.id, action);
                }
            }

            public void ClearValue()
            {
                value = null;
            }

            public void OnFlyByWire(ref FlightCtrlState c)
            {
                if (value == null || !Enabled) return;

                var action = ChooseAction();
                if (action == null)
                {
                    return;
                }

<<<<<<< HEAD
                action.Invoke(c);
=======
                if (!RemoteTechHook.IsAvailable(control.Vessel.id))
                {
                    action.Invoke(c);
                }
>>>>>>> c8a0443b
            }

            private Action<FlightCtrlState> ChooseAction()
            {
                Action<FlightCtrlState> action;
                switch (name)
                {
                    case "throttle":
                        action = UpdateThrottle;
                        break;

                    case "wheelthrottle":
                        action = UpdateWheelThrottle;
                        break;

                    case "steering":
                        action = SteerByWire;
                        break;

                    case "wheelsteering":
                        action = WheelSteer;
                        break;

                    default:
                        action = null;
                        break;
                }
                return action;
            }

            private void UpdateThrottle(FlightCtrlState c)
            {
                if (!Enabled) return;
                double doubleValue = Convert.ToDouble(value);
                if (!double.IsNaN(doubleValue))
                    c.mainThrottle = (float)Utils.Clamp(doubleValue, 0, 1);
            }

            private void UpdateWheelThrottle(FlightCtrlState c)
            {
                if (!Enabled) return;
                double doubleValue = Convert.ToDouble(value);
                if (!double.IsNaN(doubleValue))
                    c.wheelThrottle = (float)Utils.Clamp(doubleValue, -1, 1);
            }

            private void SteerByWire(FlightCtrlState c)
            {
                if (!Enabled) return;
                if (value is string && ((string)value).ToUpper() == "KILL")
                {
                    SteeringHelper.KillRotation(c, control.Vessel);
                }
                else if (value is Direction)
                {
                    SteeringHelper.SteerShipToward((Direction)value, c, control.Vessel);
                }
                else if (value is Vector)
                {
                    SteeringHelper.SteerShipToward(((Vector)value).ToDirection(), c, control.Vessel);
                }
                else if (value is Node)
                {
                    SteeringHelper.SteerShipToward(((Node)value).GetBurnVector().ToDirection(), c, control.Vessel);
                }
            }

            private void WheelSteer(FlightCtrlState c)
            {
                if (!Enabled) return;
                float bearing = 0;

                if (value is VesselTarget)
                {
                    bearing = VesselUtils.GetTargetBearing(control.Vessel, ((VesselTarget)value).Vessel);
                }
                else if (value is GeoCoordinates)
                {
                    bearing = ((GeoCoordinates)value).GetBearing(control.Vessel);
                }
                else if (value is double)
                {
                    double doubleValue = Convert.ToDouble(value);
                    if (Utils.IsValidNumber(doubleValue))
                        bearing = (float)(Math.Round(doubleValue) - Mathf.Round(FlightGlobals.ship_heading));
                }

                if (!(control.Vessel.horizontalSrfSpeed > 0.1f)) return;

                if (Mathf.Abs(VesselUtils.AngleDelta(VesselUtils.GetHeading(control.Vessel), VesselUtils.GetVelocityHeading(control.Vessel))) <= 90)
                {
                    c.wheelSteer = Mathf.Clamp(bearing / -10, -1, 1);
                }
                else
                {
                    c.wheelSteer = -Mathf.Clamp(bearing / -10, -1, 1);
                }
            }

            public void Dispose()
            {
                Enabled = false;
            }
        }
    }
}<|MERGE_RESOLUTION|>--- conflicted
+++ resolved
@@ -1,9 +1,5 @@
-<<<<<<< HEAD
-﻿using kOS.AddOns.RemoteTech2;
-=======
 ﻿using System.Linq;
 using kOS.AddOns.RemoteTech2;
->>>>>>> c8a0443b
 using kOS.Execution;
 using kOS.Suffixed;
 using kOS.Utilities;
@@ -139,11 +135,7 @@
             private object value;
             private bool enabled;
 
-<<<<<<< HEAD
-            public FlightCtrlParam(string name, FlightControl control, BindingManager binding)
-=======
             public FlightCtrlParam(string name, SharedObjects sharedObjects)
->>>>>>> c8a0443b
             {
                 this.name = name;
                 this.control = GetControllerByVessel(sharedObjects.Vessel);
@@ -160,10 +152,7 @@
                 binding.AddSetter(name, delegate(CPU c, object val) { value = val; });
             }
 
-<<<<<<< HEAD
-=======
-
->>>>>>> c8a0443b
+
             public bool Enabled
             {
                 get { return enabled; }
@@ -171,21 +160,11 @@
                 {
                     Debug.Log(string.Format("kOS: FlightCtrlParam: Enabled: {0} {1}", name, enabled));
 
-<<<<<<< HEAD
-=======
                     enabled = value;
->>>>>>> c8a0443b
                     if (RemoteTechHook.IsAvailable(control.Vessel.id))
                     {
                         HandleRemoteTechPilot();
                     }
-<<<<<<< HEAD
-                    else
-                    {
-                        enabled = value;
-                    }
-=======
->>>>>>> c8a0443b
                 }
             }
 
@@ -198,18 +177,12 @@
                 }
                 if (Enabled)
                 {
-<<<<<<< HEAD
-=======
                     Debug.Log(string.Format("kOS: Adding RemoteTechPilot: " + name + " For : " + control.Vessel.id));
->>>>>>> c8a0443b
                     RemoteTechHook.Instance.AddSanctionedPilot(control.Vessel.id, action);
                 }
                 else
                 {
-<<<<<<< HEAD
-=======
                     Debug.Log(string.Format("kOS: Removing RemoteTechPilot: " + name + " For : " + control.Vessel.id));
->>>>>>> c8a0443b
                     RemoteTechHook.Instance.RemoveSanctionedPilot(control.Vessel.id, action);
                 }
             }
@@ -229,14 +202,10 @@
                     return;
                 }
 
-<<<<<<< HEAD
-                action.Invoke(c);
-=======
                 if (!RemoteTechHook.IsAvailable(control.Vessel.id))
                 {
                     action.Invoke(c);
                 }
->>>>>>> c8a0443b
             }
 
             private Action<FlightCtrlState> ChooseAction()
