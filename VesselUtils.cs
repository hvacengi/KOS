﻿using System;
using System.Collections.Generic;
using System.Linq;
using System.Text;
using UnityEngine;

namespace kOS
{
    public class VesselUtils
    {
        public static List<Part> GetListOfActivatedEngines(Vessel vessel)
        {
            var retList = new List<Part>();

            foreach (Part part in vessel.Parts)
            {
                foreach (PartModule module in part.Modules)
                {
                    if (module is ModuleEngines)
                    {
                        var engineMod = (ModuleEngines)module;

                        if (engineMod.getIgnitionState)
                        {
                            retList.Add(part);
                        }
                    }
                }
            }

            return retList;
        }

        public static bool TryGetResource(Vessel vessel, string resourceName, out double total)
        {
            bool resourceIsFound = false;
            total = 0;
            resourceName = resourceName.ToUpper();

            // Ensure the built-in resource types never produce an error, even if the particular vessel is incapable of carrying them
            if (new[] { "LIQUIDFUEL", "ELECTRICCHARGE", "OXIDIZER", "INTAKEAIR" }.Contains(resourceName)) resourceIsFound = true;

            foreach (Part part in vessel.parts)
            {
                foreach (PartResource resource in part.Resources)
                {
                    if (resource.resourceName.ToUpper() == resourceName)
                    {
                        resourceIsFound = true;
                        total += resource.amount;
                    }
                }
            }

            return resourceIsFound;
        }

        public static double GetResource(Vessel vessel, string resourceName)
        {
            double total = 0;
            resourceName = resourceName.ToUpper();

            foreach (Part part in vessel.parts)
            {
                foreach (PartResource resource in part.Resources)
                {
                    if (resource.resourceName.ToUpper() == resourceName)
                    {
                        total += resource.amount;
                    }
                }
            }

            return total;
        }

        public static double GetMaxThrust(Vessel vessel)
        {
            var thrust = 0.0;
            ModuleEngines e;

            foreach (Part p in vessel.parts)
            {
                foreach (PartModule pm in p.Modules)
                {
                    if (!pm.isEnabled) continue;
                    if (pm is ModuleEngines)
                    {
                        e = (pm as ModuleEngines);
                        if (!e.EngineIgnited) continue;
                        thrust += (double)e.maxThrust;
                    }
                }
            }

            return thrust;
        }

        public static Vessel TryGetVesselByName(String name, Vessel origin)
        {
            foreach (Vessel v in FlightGlobals.Vessels)
            {
                if (v != origin && v.vesselName.ToUpper() == name.ToUpper())
                {
                    return v;
                }
            }

            return null;
        }

        public static CelestialBody GetBodyByName(String name)
        {
            foreach (var body in FlightGlobals.fetch.bodies)
            {
                if (name.ToUpper() == body.name.ToUpper())
                {
                    return body;
                }
            }

            return null;
        }

        public static Vessel GetVesselByName(String name, Vessel origin)
        {
            Vessel vessel = TryGetVesselByName(name, origin);

            if (vessel == null)
            {
                throw new kOSException("Vessel '" + name + "' not found");
            }
            else
            {
                return vessel;
            }
        }

        public static void SetTarget(ITargetable val)
        {
            //if (val is Vessel)
            //{
                FlightGlobals.fetch.SetVesselTarget(val);
            //}
            //else if (val is CelestialBody)
            //{/
                
           // }
        }

        public static double GetCommRange(Vessel vessel)
        {
            double range = 100000;

            foreach (Part part in vessel.parts)
            {
                if (part.partInfo.name == "longAntenna")
                {
                    String status = ((ModuleAnimateGeneric)part.Modules["ModuleAnimateGeneric"]).status;

                    if (status == "Fixed" || status == "Locked")
                    {
                        range += 1000000;
                    }
                }
            }

            foreach (Part part in vessel.parts)
            {
                if (part.partInfo.name == "commDish")
                {
                    String status = ((ModuleAnimateGeneric)part.Modules["ModuleAnimateGeneric"]).status;

                    if (status == "Fixed" || status == "Locked")
                    {
                        range *= 200;
                    }
                }
            }

            return range;
        }

        public static double GetDistanceToKerbinSurface(Vessel vessel)
        {
            foreach (var body in FlightGlobals.fetch.bodies)
            {
                if (body.name.ToUpper() == "KERBIN") return Vector3d.Distance(body.position, vessel.GetWorldPos3D()) - 600000; // Kerbin radius = 600,000
            }

            throw new kOSException("Planet Kerbin not found!");
        }

        public static float AngleDelta(float a, float b)
        {
            var delta = b - a;

            while (delta > 180) delta -= 360;
            while (delta < -180) delta += 360;

            return delta;
        }

        public static float GetHeading(Vessel vessel)
        {
            var up = vessel.upAxis;
            var north = GetNorthVector(vessel);
            var headingQ = Quaternion.Inverse(Quaternion.Euler(90, 0, 0) * Quaternion.Inverse(vessel.GetTransform().rotation) * Quaternion.LookRotation(north, up));

            return headingQ.eulerAngles.y;
        }

        public static float GetVelocityHeading(Vessel vessel)
        {
            var up = vessel.upAxis;
            var north = GetNorthVector(vessel);
            var headingQ = Quaternion.Inverse(Quaternion.Inverse(Quaternion.LookRotation(vessel.srf_velocity, up)) * Quaternion.LookRotation(north, up));

            return headingQ.eulerAngles.y;
        }

        public static float GetTargetBearing(Vessel vessel, Vessel target)
        {
            return AngleDelta(GetHeading(vessel), GetTargetHeading(vessel, target));
        }

        public static float GetTargetHeading(Vessel vessel, Vessel target)
        {
            var up = vessel.upAxis;
            var north = GetNorthVector(vessel);
            var vector = Vector3d.Exclude(vessel.upAxis, target.GetWorldPos3D() - vessel.GetWorldPos3D()).normalized;
            var headingQ = Quaternion.Inverse(Quaternion.Euler(90, 0, 0) * Quaternion.Inverse(Quaternion.LookRotation(vector, up)) * Quaternion.LookRotation(north, up));

            return headingQ.eulerAngles.y;
        }

        public static Vector3d GetNorthVector(Vessel vessel)
        {
            return Vector3d.Exclude(vessel.upAxis, vessel.mainBody.transform.up);
        }

        public static object TryGetEncounter(Vessel vessel)
        {
            foreach (Orbit patch in vessel.patchedConicSolver.flightPlan)
            {
                if (patch.patchStartTransition == Orbit.PatchTransitionType.ENCOUNTER)
                {
                    return new OrbitInfo(patch);
                }
            }

            return "None";
        }

        public static void LandingLegsCtrl(Vessel vessel, bool state)
        {
            // This appears to work on all legs in 0.22
            vessel.rootPart.SendEvent(state ? "LowerLeg" : "RaiseLeg");
        }

        internal static object GetLandingLegStatus(Vessel vessel)
        {
            bool atLeastOneLeg = false; // No legs at all? Always return false

            foreach (Part p in vessel.parts)
            {
                if (p.Modules.OfType<ModuleLandingLeg>().Count() > 0)
                {
                    atLeastOneLeg = true;

                    foreach (ModuleLandingLeg l in p.FindModulesImplementing<ModuleLandingLeg>())
                    {
                        if (l.savedLegState != (int)(ModuleLandingLeg.LegStates.DEPLOYED))
                        {
                            // If just one leg is retracted, still moving, or broken return false.
                            return false;
                        }
                    }
                }
            }

            return atLeastOneLeg;
        }

        public static object GetChuteStatus(Vessel vessel)
        {
            bool atLeastOneChute = false; // No chutes at all? Always return false

            foreach (Part p in vessel.parts)
            {
                foreach (ModuleParachute c in p.FindModulesImplementing<ModuleParachute>())
                {
                    atLeastOneChute = true;

                    if (c.deploymentState == ModuleParachute.deploymentStates.STOWED)
                    {
                        // If just one chute is not deployed return false
                        return false;
                    }
                }
            }

            return atLeastOneChute;
        }

        public static void DeployParachutes(Vessel vessel, bool state)
        {
            if (vessel.mainBody.atmosphere && state)
            {
                foreach (Part p in vessel.parts)
                {
                    if (p.Modules.OfType<ModuleParachute>().Count() > 0 && state)
                    {
                        foreach (ModuleParachute c in p.FindModulesImplementing<ModuleParachute>())
                        {
                            if (c.deploymentState == ModuleParachute.deploymentStates.STOWED) //&& c.deployAltitude * 3 > vessel.heightFromTerrain)
                            {
                                c.DeployAction(null);
                            }
                        }
                    }
                }
            }
        }
<<<<<<< HEAD
        public static object InDirectSunlight(Vessel vessel)
        {
          bool DirectSunlight = false; // No panels at all? Always return false

          foreach (Part p in vessel.parts)
          {
            foreach (ModuleDeployableSolarPanel c in p.FindModulesImplementing<ModuleDeployableSolarPanel>())
            {
              DirectSunlight = true;
              foreach (var body in FlightGlobals.fetch.bodies)
              {
                if (c.status.ToString().ToUpper() == "BLOCKED BY "+ body.name.ToUpper())
                {
                  // if blocked celestial body return false.
                  return false;
                }
              }
            }
          }

            return DirectSunlight;
=======

        public static float GetVesselLattitude(Vessel vessel)
        {
            float retVal = (float)vessel.latitude;

            if (retVal > 90) return 90;
            if (retVal < -90) return -90;

            return retVal;
        }

        public static float GetVesselLongitude(Vessel vessel)
        {
            float retVal = (float)vessel.longitude;

            while (retVal > 180) retVal -= 360;
            while (retVal < -180) retVal += 360;

            return retVal;
>>>>>>> 229469cc
        }
    }
}<|MERGE_RESOLUTION|>--- conflicted
+++ resolved
@@ -322,7 +322,6 @@
                 }
             }
         }
-<<<<<<< HEAD
         public static object InDirectSunlight(Vessel vessel)
         {
           bool DirectSunlight = false; // No panels at all? Always return false
@@ -344,7 +343,7 @@
           }
 
             return DirectSunlight;
-=======
+        }
 
         public static float GetVesselLattitude(Vessel vessel)
         {
@@ -364,7 +363,6 @@
             while (retVal < -180) retVal += 360;
 
             return retVal;
->>>>>>> 229469cc
         }
     }
 }