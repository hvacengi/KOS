--- conflicted
+++ resolved
@@ -322,33 +322,32 @@
                 }
             }
         }
-
-<<<<<<< HEAD
-    public static object GetSolarPanelStatus(Vessel vessel)
-    {
-      bool atLeastOneSolarPanel = false; // No panels at all? Always return false
-
-      foreach (Part p in vessel.parts)
-      {
-        foreach (ModuleDeployableSolarPanel c in p.FindModulesImplementing<ModuleDeployableSolarPanel>())
-        {
-          atLeastOneSolarPanel = true;
-
-          if (c.panelState == ModuleDeployableSolarPanel.panelStates.RETRACTED)
+        public static object GetSolarPanelStatus(Vessel vessel)
+        {
+          bool atLeastOneSolarPanel = false; // No panels at all? Always return false
+
+          foreach (Part p in vessel.parts)
           {
-            // If just one panel is not deployed return false
-            return false;
+            foreach (ModuleDeployableSolarPanel c in p.FindModulesImplementing<ModuleDeployableSolarPanel>())
+            {
+              atLeastOneSolarPanel = true;
+
+              if (c.panelState == ModuleDeployableSolarPanel.panelStates.RETRACTED)
+              {
+                // If just one panel is not deployed return false
+                return false;
+              }
+            }
           }
-        }
-      }
-
-      return atLeastOneSolarPanel;
-    }
+
+          return atLeastOneSolarPanel;
+        }
 
         public static void SolarPanelCtrl(Vessel vessel, bool state)
         {
             vessel.rootPart.SendEvent(state ? "Extend" : "Retract");
-=======
+        }
+        
         public static float GetVesselLattitude(Vessel vessel)
         {
             float retVal = (float)vessel.latitude;
@@ -367,7 +366,6 @@
             while (retVal < -180) retVal += 360;
 
             return retVal;
->>>>>>> 229469cc
         }
     }
 }