--- conflicted
+++ resolved
@@ -2,15 +2,9 @@
 {
     public class Vector : SpecialValue
     {
-<<<<<<< HEAD
-        double x;
-        double y;
-        double z;
-=======
         public double X { get; set; }
         public double Y { get; set; }
         public double Z { get; set; }
->>>>>>> 9cb723b8
 
         public Vector(Vector3d init)
         {
@@ -28,15 +22,9 @@
 
         public Vector(float x, float y, float z)
         {
-<<<<<<< HEAD
-            this.x = (double)x;
-            this.y = (double)y;
-            this.z = (double)z;
-=======
             this.X = x;
             this.Y = y;
             this.Z = z;
->>>>>>> 9cb723b8
         }
 
         public override object TryOperation(string op, object other, bool reverseOrder)
