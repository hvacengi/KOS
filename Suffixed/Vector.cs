--- conflicted
+++ resolved
@@ -71,15 +71,11 @@
                 case "MAG":
                     return new Vector3d(X, Y, Z).magnitude;
                 case "VEC":
-<<<<<<< HEAD
-                    return new Vector(X, Y, Z);
-=======
                     return new Vector(x, y, z);
                 case "NORMALIZED":
                     return new Vector(new Vector3d(x, y, z).normalized);
                 case "SQRMAGNITUDE":
                     return new Vector3d(x, y, z).sqrMagnitude;
->>>>>>> 4805be23
             }
 
             return base.GetSuffix(suffixName);
@@ -145,11 +141,7 @@
 
         public static double operator *(Vector a, Vector b)
         {
-<<<<<<< HEAD
-            return new Vector(a.X*b.X, a.Y*b.Y, a.Z*b.Z);
-=======
             return (Vector3d.Dot(a.ToVector3D(), b.ToVector3D()));
->>>>>>> 4805be23
         }
 
 
