--- conflicted
+++ resolved
@@ -1,14 +1,10 @@
 ﻿using UnityEngine;
-<<<<<<< HEAD
-=======
 using kOS.Binding;
-using kOS.Context;
->>>>>>> 9cb723b8
 using kOS.Utilities;
 
 namespace kOS.Suffixed
 {
-    public class VesselTarget : SpecialValue, IKOSTargetable
+    public class VesselTarget : SpecialValue
     {
         static VesselTarget()
         {
@@ -24,17 +20,11 @@
 
         public VesselTarget(Vessel target, Vessel currentVessel)
         {
-<<<<<<< HEAD
             CurrentVessel = currentVessel;
-            Target = target;
+            Vessel = target;
         }
 
         public Vessel CurrentVessel { get; private set; }
-        public Vessel Target { get; private set; }
-=======
-            this.context = context;
-            Vessel = target;
-        }
 
         public ITargetable Target
         {
@@ -42,7 +32,7 @@
         }
 
         public Vessel Vessel { get; private set; }
->>>>>>> 9cb723b8
+
         public static string[] ShortCuttableShipSuffixes { get; private set; }
 
         public bool IsInRange(double range)
@@ -52,11 +42,7 @@
 
         public double GetDistance()
         {
-<<<<<<< HEAD
-            return Vector3d.Distance(CurrentVessel.GetWorldPos3D(), Target.GetWorldPos3D());
-=======
-            return Vector3d.Distance(context.Vessel.GetWorldPos3D(), Vessel.GetWorldPos3D());
->>>>>>> 9cb723b8
+            return Vector3d.Distance(CurrentVessel.GetWorldPos3D(), Vessel.GetWorldPos3D());
         }
 
         public override string ToString()
@@ -82,22 +68,17 @@
 
         public Direction GetFacing()
         {
-<<<<<<< HEAD
-            var vesselRotation = Target.transform.rotation;
+            var vesselRotation = Vessel.transform.rotation;
             Quaternion vesselFacing = Quaternion.Inverse(Quaternion.Euler(90, 0, 0) * Quaternion.Inverse(vesselRotation) * Quaternion.identity);
             return new Direction(vesselFacing);
         }
 
         public Direction GetSurfacePrograde()
         {
-            var up = (Target.findLocalMOI(Target.findWorldCenterOfMass()) - Target.mainBody.position).normalized;
+            var up = (Vessel.findLocalMOI(Vessel.findWorldCenterOfMass()) - Vessel.mainBody.position).normalized;
 
-            var d = new Direction { Rotation = Quaternion.LookRotation(Target.srf_velocity.normalized, up) };
+            var d = new Direction { Rotation = Quaternion.LookRotation(Vessel.srf_velocity.normalized, up) };
             return d;
-=======
-            var facing = Vessel.transform.up;
-            return new Direction(new Vector3d(facing.x, facing.y, facing.z).normalized, false);
->>>>>>> 9cb723b8
         }
 
         public override bool SetSuffix(string suffixName, object value)
@@ -121,24 +102,14 @@
                 case "CONTROL":
                     return FlightControlManager.GetControllerByVessel(Vessel);
                 case "DIRECTION":
-<<<<<<< HEAD
-                    var vector = (Target.GetWorldPos3D() - CurrentVessel.GetWorldPos3D());
-=======
-                    var vector = (Vessel.GetWorldPos3D() - context.Vessel.GetWorldPos3D());
->>>>>>> 9cb723b8
+                    var vector = (Vessel.GetWorldPos3D() - CurrentVessel.GetWorldPos3D());
                     return new Direction(vector, false);
                 case "DISTANCE":
                     return (float) GetDistance();
                 case "BEARING":
-<<<<<<< HEAD
-                    return VesselUtils.GetTargetBearing(CurrentVessel, Target);
+                    return VesselUtils.GetTargetBearing(CurrentVessel, Vessel);
                 case "HEADING":
-                    return VesselUtils.GetTargetHeading(CurrentVessel, Target);
-=======
-                    return VesselUtils.GetTargetBearing(context.Vessel, Vessel);
-                case "HEADING":
-                    return VesselUtils.GetTargetHeading(context.Vessel, Vessel);
->>>>>>> 9cb723b8
+                    return VesselUtils.GetTargetHeading(CurrentVessel, Vessel);
                 case "PROGRADE":
                     return GetPrograde();
                 case "RETROGRADE":
@@ -190,13 +161,9 @@
                 case "LOADED":
                     return Vessel.loaded;
                 case "OBT":
-<<<<<<< HEAD
-                    return new OrbitInfo(Target.orbit, Target);
+                    return new OrbitInfo(Vessel.orbit, Vessel);
                 case "SRFPROGRADE":
                     return GetSurfacePrograde();
-=======
-                    return new OrbitInfo(Vessel.orbit, Vessel);
->>>>>>> 9cb723b8
             }
 
             // Is this a resource?
