--- conflicted
+++ resolved
@@ -23,26 +23,13 @@
             manager.AddGetter("TIME",           delegate(CPU cpu) { return new kOS.TimeSpan(Planetarium.GetUniversalTime()); });
 
             manager.AddGetter("STATUS",         delegate(CPU cpu) { return cpu.Vessel.situation.ToString().Replace("_", " "); });
-            manager.AddGetter("INSUNLIGHT",     delegate(CPU cpu) { return VesselUtils.InDirectSunlight(cpu.Vessel); });
-			manager.AddGetter("COMMRANGE",      delegate(CPU cpu) { return VesselUtils.GetCommRange(cpu.Vessel); });
-			manager.AddGetter("INCOMMRANGE",    delegate(CPU cpu) { return Convert.ToDouble(CheckCommRange(cpu.Vessel)); });
-      
-
-<<<<<<< HEAD
-
-
-            manager.AddGetter("SHIP",           delegate(CPU cpu) { return new VesselTarget(cpu.Vessel, cpu); });
-
+            manager.AddGetter("INLIGHT",        delegate(CPU cpu) { return VesselUtils.InDirectSunlight(cpu.Vessel); });
+            manager.AddGetter("COMMRANGE",      delegate(CPU cpu) { return VesselUtils.GetCommRange(cpu.Vessel); });
+            manager.AddGetter("INCOMMRANGE",    delegate(CPU cpu) { return Convert.ToDouble(CheckCommRange(cpu.Vessel)); });
 
             manager.AddGetter("AV", delegate(CPU cpu) { return cpu.Vessel.transform.InverseTransformDirection(cpu.Vessel.rigidbody.angularVelocity); });
             manager.AddGetter("STAGE", delegate(CPU cpu) { return new StageValues(cpu.Vessel); });
 
-
-=======
-            manager.AddGetter("AV", delegate(CPU cpu) { return cpu.Vessel.transform.InverseTransformDirection(cpu.Vessel.rigidbody.angularVelocity); });
-            manager.AddGetter("STAGE", delegate(CPU cpu) { return new StageValues(cpu.Vessel); });
-            
->>>>>>> b0cd359e
             manager.AddGetter("ENCOUNTER",      delegate(CPU cpu) { return VesselUtils.TryGetEncounter(cpu.Vessel); });
 
             manager.AddGetter("NEXTNODE",       delegate(CPU cpu)
@@ -63,31 +50,31 @@
             }
 
             manager.AddSetter("VESSELNAME", delegate(CPU cpu, object value) { cpu.Vessel.vesselName = value.ToString(); });
-    }
+            }
 
-    private static float getLattitude(CPU cpu)
-    {
-      float retVal = (float)cpu.Vessel.latitude;
+            private static float getLattitude(CPU cpu)
+            {
+                float retVal = (float)cpu.Vessel.latitude;
 
-      if (retVal > 90) return 90;
-      if (retVal < -90) return -90;
+                if (retVal > 90) return 90;
+                if (retVal < -90) return -90;
 
-      return retVal;
-    }
+                return retVal;
+            }
 
-    private static float getLongitude(CPU cpu)
-    {
-      float retVal = (float)cpu.Vessel.longitude;
+            private static float getLongitude(CPU cpu)
+            {
+                float retVal = (float)cpu.Vessel.longitude;
 
-      while (retVal > 180) retVal -= 360;
-      while (retVal < -180) retVal += 360;
+                while (retVal > 180) retVal -= 360;
+                while (retVal < -180) retVal += 360;
 
-      return retVal;
-    }
+                return retVal;
+            }
 
-    private static bool CheckCommRange(Vessel vessel)
-    {
-      return (VesselUtils.GetDistanceToKerbinSurface(vessel) < VesselUtils.GetCommRange(vessel));
-    }
+            private static bool CheckCommRange(Vessel vessel)
+            {
+                return (VesselUtils.GetDistanceToKerbinSurface(vessel) < VesselUtils.GetCommRange(vessel));
+            }
   }
 }